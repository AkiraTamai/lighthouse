//! Provides a simple hash function utilizing `ring::digest::SHA256`.
//!
//! The purpose of this crate is to provide an abstraction to whatever hash function Ethereum
//! 2.0 is using. The hash function has been subject to change during the specification process, so
//! defining it once in this crate makes it easy to replace.

#[cfg(not(target_arch = "wasm32"))]
use ring::digest::{digest, Context, SHA256};

#[cfg(target_arch = "wasm32")]
use sha2::{Digest, Sha256};

#[cfg(feature = "zero_hash_cache")]
use lazy_static::lazy_static;

/// Returns the digest of `input`.
///
/// Uses `ring::digest::SHA256`.
pub fn hash(input: &[u8]) -> Vec<u8> {
    #[cfg(not(target_arch = "wasm32"))]
    let h = digest(&SHA256, input).as_ref().into();

    #[cfg(target_arch = "wasm32")]
    let h = Sha256::digest(input).as_ref().into();

    h
}

/// Compute the hash of two slices concatenated.
///
/// # Panics
///
/// Will panic if either `h1` or `h2` are not 32 bytes in length.
<<<<<<< HEAD
=======
#[cfg(not(target_arch = "wasm32"))]
pub fn hash32_concat(h1: &[u8], h2: &[u8]) -> [u8; 32] {
    let mut context = Context::new(&SHA256);
    context.update(h1);
    context.update(h2);

    let mut output = [0; 32];
    output[..].copy_from_slice(context.finish().as_ref());
    output
}

/// Compute the hash of two slices concatenated.
///
/// # Panics
///
/// Will panic if either `h1` or `h2` are not 32 bytes in length.
#[cfg(target_arch = "wasm32")]
>>>>>>> e0b9fa59
pub fn hash32_concat(h1: &[u8], h2: &[u8]) -> [u8; 32] {
    let mut preimage = [0; 64];
    preimage[0..32].copy_from_slice(h1);
    preimage[32..64].copy_from_slice(h2);

    let mut output = [0; 32];
    output[..].copy_from_slice(&hash(&preimage));
    output
}

/// The max index that can be used with `ZERO_HASHES`.
#[cfg(feature = "zero_hash_cache")]
pub const ZERO_HASHES_MAX_INDEX: usize = 48;

#[cfg(feature = "zero_hash_cache")]
lazy_static! {
    /// Cached zero hashes where `ZERO_HASHES[i]` is the hash of a Merkle tree with 2^i zero leaves.
    pub static ref ZERO_HASHES: Vec<Vec<u8>> = {
        let mut hashes = vec![vec![0; 32]; ZERO_HASHES_MAX_INDEX + 1];

        for i in 0..ZERO_HASHES_MAX_INDEX {
            hashes[i + 1] = hash32_concat(&hashes[i], &hashes[i])[..].to_vec();
        }

        hashes
    };
}

#[cfg(test)]
mod tests {
    use super::*;
    use rustc_hex::FromHex;

    #[cfg(target_arch = "wasm32")]
    use wasm_bindgen_test::*;

    #[cfg_attr(not(target_arch = "wasm32"), test)]
    #[cfg_attr(target_arch = "wasm32", wasm_bindgen_test)]
    fn test_hashing() {
        let input: Vec<u8> = b"hello world".as_ref().into();

        let output = hash(input.as_ref());
        let expected_hex = "b94d27b9934d3e08a52e52d7da7dabfac484efe37a5380ee9088f7ace2efcde9";
        let expected: Vec<u8> = expected_hex.from_hex().unwrap();
        assert_eq!(expected, output);
    }

    #[cfg(feature = "zero_hash_cache")]
    mod zero_hash {
        use super::*;

        #[test]
        fn zero_hash_zero() {
            assert_eq!(ZERO_HASHES[0], vec![0; 32]);
        }
    }
}<|MERGE_RESOLUTION|>--- conflicted
+++ resolved
@@ -31,8 +31,6 @@
 /// # Panics
 ///
 /// Will panic if either `h1` or `h2` are not 32 bytes in length.
-<<<<<<< HEAD
-=======
 #[cfg(not(target_arch = "wasm32"))]
 pub fn hash32_concat(h1: &[u8], h2: &[u8]) -> [u8; 32] {
     let mut context = Context::new(&SHA256);
@@ -50,7 +48,6 @@
 ///
 /// Will panic if either `h1` or `h2` are not 32 bytes in length.
 #[cfg(target_arch = "wasm32")]
->>>>>>> e0b9fa59
 pub fn hash32_concat(h1: &[u8], h2: &[u8]) -> [u8; 32] {
     let mut preimage = [0; 64];
     preimage[0..32].copy_from_slice(h1);
