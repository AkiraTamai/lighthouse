pub mod create;
pub mod deposit;
pub mod import;
pub mod list;
<<<<<<< HEAD
pub mod slashing_protection;
=======
pub mod recover;
>>>>>>> 9cf8f451

use crate::common::base_wallet_dir;
use clap::{App, Arg, ArgMatches};
use environment::Environment;
use types::EthSpec;

pub const CMD: &str = "validator";

pub fn cli_app<'a, 'b>() -> App<'a, 'b> {
    App::new(CMD)
        .about("Provides commands for managing Eth2 validators.")
        .arg(
            Arg::with_name("base-dir")
                .long("base-dir")
                .value_name("BASE_DIRECTORY")
                .help("A path containing Eth2 EIP-2386 wallets. Defaults to ~/.lighthouse/wallets")
                .takes_value(true),
        )
        .subcommand(create::cli_app())
        .subcommand(deposit::cli_app())
        .subcommand(import::cli_app())
        .subcommand(list::cli_app())
<<<<<<< HEAD
        .subcommand(slashing_protection::cli_app())
=======
        .subcommand(recover::cli_app())
>>>>>>> 9cf8f451
}

pub fn cli_run<T: EthSpec>(matches: &ArgMatches, env: Environment<T>) -> Result<(), String> {
    let base_wallet_dir = base_wallet_dir(matches, "base-dir")?;

    match matches.subcommand() {
        (create::CMD, Some(matches)) => create::cli_run::<T>(matches, env, base_wallet_dir),
        (deposit::CMD, Some(matches)) => deposit::cli_run::<T>(matches, env),
        (import::CMD, Some(matches)) => import::cli_run(matches),
        (list::CMD, Some(matches)) => list::cli_run(matches),
<<<<<<< HEAD
        (slashing_protection::CMD, Some(matches)) => slashing_protection::cli_run(matches, env),
=======
        (recover::CMD, Some(matches)) => recover::cli_run(matches),
>>>>>>> 9cf8f451
        (unknown, _) => Err(format!(
            "{} does not have a {} command. See --help",
            CMD, unknown
        )),
    }
}<|MERGE_RESOLUTION|>--- conflicted
+++ resolved
@@ -2,11 +2,8 @@
 pub mod deposit;
 pub mod import;
 pub mod list;
-<<<<<<< HEAD
+pub mod recover;
 pub mod slashing_protection;
-=======
-pub mod recover;
->>>>>>> 9cf8f451
 
 use crate::common::base_wallet_dir;
 use clap::{App, Arg, ArgMatches};
@@ -29,11 +26,8 @@
         .subcommand(deposit::cli_app())
         .subcommand(import::cli_app())
         .subcommand(list::cli_app())
-<<<<<<< HEAD
+        .subcommand(recover::cli_app())
         .subcommand(slashing_protection::cli_app())
-=======
-        .subcommand(recover::cli_app())
->>>>>>> 9cf8f451
 }
 
 pub fn cli_run<T: EthSpec>(matches: &ArgMatches, env: Environment<T>) -> Result<(), String> {
@@ -44,11 +38,8 @@
         (deposit::CMD, Some(matches)) => deposit::cli_run::<T>(matches, env),
         (import::CMD, Some(matches)) => import::cli_run(matches),
         (list::CMD, Some(matches)) => list::cli_run(matches),
-<<<<<<< HEAD
+        (recover::CMD, Some(matches)) => recover::cli_run(matches),
         (slashing_protection::CMD, Some(matches)) => slashing_protection::cli_run(matches, env),
-=======
-        (recover::CMD, Some(matches)) => recover::cli_run(matches),
->>>>>>> 9cf8f451
         (unknown, _) => Err(format!(
             "{} does not have a {} command. See --help",
             CMD, unknown
