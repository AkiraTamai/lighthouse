//! Provides verification for the following attestations:
//!
//! - "Unaggregated" `Attestation` received from either gossip or the HTTP API.
//! - "Aggregated" `SignedAggregateAndProof` received from gossip or the HTTP API.
//!
//! For clarity, we define:
//!
//! - Unaggregated: an `Attestation` object that has exactly one aggregation bit set.
//! - Aggregated: a `SignedAggregateAndProof` which has zero or more signatures.
//!   - Note: "zero or more" may soon change to "one or more".
//!
//! Similar to the `crate::block_verification` module, we try to avoid doing duplicate verification
//! work as an attestation passes through different stages of verification. We represent these
//! different stages of verification with wrapper types. These wrapper-types flow in a particular
//! pattern:
//!
//! ```ignore
//!      types::Attestation              types::SignedAggregateAndProof
//!              |                                    |
//!              ▼                                    ▼
//!  VerifiedUnaggregatedAttestation     VerifiedAggregatedAttestation
//!              |                                    |
//!              -------------------------------------
//!                                |
//!                                ▼
//!                  impl SignatureVerifiedAttestation
//! ```

use crate::{
    beacon_chain::{
        ATTESTATION_CACHE_LOCK_TIMEOUT, HEAD_LOCK_TIMEOUT, MAXIMUM_GOSSIP_CLOCK_DISPARITY,
        VALIDATOR_PUBKEY_CACHE_LOCK_TIMEOUT,
    },
    metrics,
    observed_attestations::ObserveOutcome,
    observed_attesters::Error as ObservedAttestersError,
    BeaconChain, BeaconChainError, BeaconChainTypes,
};
use bls::verify_signature_sets;
use slog::debug;
use slot_clock::SlotClock;
use state_processing::{
    common::get_indexed_attestation,
    per_block_processing::errors::AttestationValidationError,
    per_slot_processing,
    signature_sets::{
        indexed_attestation_signature_set_from_pubkeys,
        signed_aggregate_selection_proof_signature_set, signed_aggregate_signature_set,
    },
};
use std::borrow::Cow;
use tree_hash::TreeHash;
use types::{
    Attestation, BeaconCommittee, CommitteeIndex, Epoch, EthSpec, Hash256, IndexedAttestation,
    RelativeEpoch, SelectionProof, ShufflingId, SignedAggregateAndProof, Slot, SubnetId,
};

/// Returned when an attestation was not successfully verified. It might not have been verified for
/// two reasons:
///
/// - The attestation is malformed or inappropriate for the context (indicated by all variants
///   other than `BeaconChainError`).
/// - The application encountered an internal error whilst attempting to determine validity
///   (the `BeaconChainError` variant)
#[derive(Debug)]
pub enum Error {
    /// The attestation is from a slot that is later than the current slot (with respect to the
    /// gossip clock disparity).
    ///
    /// ## Peer scoring
    ///
    /// Assuming the local clock is correct, the peer has sent an invalid message.
    FutureSlot {
        attestation_slot: Slot,
        latest_permissible_slot: Slot,
    },
    /// The attestation is from a slot that is prior to the earliest permissible slot (with
    /// respect to the gossip clock disparity).
    ///
    /// ## Peer scoring
    ///
    /// Assuming the local clock is correct, the peer has sent an invalid message.
    PastSlot {
        attestation_slot: Slot,
        earliest_permissible_slot: Slot,
    },
    /// The attestations aggregation bits were empty when they shouldn't be.
    ///
    /// ## Peer scoring
    ///
    /// The peer has sent an invalid message.
    EmptyAggregationBitfield,
    /// The `selection_proof` on the aggregate attestation does not elect it as an aggregator.
    ///
    /// ## Peer scoring
    ///
    /// The peer has sent an invalid message.
    InvalidSelectionProof { aggregator_index: u64 },
    /// The `selection_proof` on the aggregate attestation selects it as a validator, however the
    /// aggregator index is not in the committee for that attestation.
    ///
    /// ## Peer scoring
    ///
    /// The peer has sent an invalid message.
    AggregatorNotInCommittee { aggregator_index: u64 },
    /// The aggregator index refers to a validator index that we have not seen.
    ///
    /// ## Peer scoring
    ///
    /// The peer has sent an invalid message.
    AggregatorPubkeyUnknown(u64),
    /// The attestation has been seen before; either in a block, on the gossip network or from a
    /// local validator.
    ///
    /// ## Peer scoring
    ///
    /// It's unclear if this attestation is valid, however we have already observed it and do not
    /// need to observe it again.
    AttestationAlreadyKnown(Hash256),
    /// There has already been an aggregation observed for this validator, we refuse to process a
    /// second.
    ///
    /// ## Peer scoring
    ///
    /// It's unclear if this attestation is valid, however we have already observed an aggregate
    /// attestation from this validator for this epoch and should not observe another.
    AggregatorAlreadyKnown(u64),
    /// The aggregator index is higher than the maximum possible validator count.
    ///
    /// ## Peer scoring
    ///
    /// The peer has sent an invalid message.
    ValidatorIndexTooHigh(usize),
    /// The `attestation.data.beacon_block_root` block is unknown.
    ///
    /// ## Peer scoring
    ///
    /// The attestation points to a block we have not yet imported. It's unclear if the attestation
    /// is valid or not.
    UnknownHeadBlock { beacon_block_root: Hash256 },
    /// The `attestation.data.slot` is not from the same epoch as `data.target.epoch`.
    ///
    /// ## Peer scoring
    ///
    /// The peer has sent an invalid message.
    BadTargetEpoch,
    /// The target root of the attestation points to a block that we have not verified.
    ///
    /// This is invalid behaviour whilst we first check for `UnknownHeadBlock`.
    ///
    /// ## Peer scoring
    ///
    /// The peer has sent an invalid message.
    UnknownTargetRoot(Hash256),
    /// A signature on the attestation is invalid.
    ///
    /// ## Peer scoring
    ///
    /// The peer has sent an invalid message.
    InvalidSignature,
    /// There is no committee for the slot and committee index of this attestation and the
    /// attestation should not have been produced.
    ///
    /// ## Peer scoring
    ///
    /// The peer has sent an invalid message.
    NoCommitteeForSlotAndIndex { slot: Slot, index: CommitteeIndex },
    /// The unaggregated attestation doesn't have only one aggregation bit set.
    ///
    /// ## Peer scoring
    ///
    /// The peer has sent an invalid message.
    NotExactlyOneAggregationBitSet(usize),
    /// We have already observed an attestation for the `validator_index` and refuse to process
    /// another.
    ///
    /// ## Peer scoring
    ///
    /// It's unclear if this attestation is valid, however we have already observed a
    /// single-participant attestation from this validator for this epoch and should not observe
    /// another.
    PriorAttestationKnown { validator_index: u64, epoch: Epoch },
    /// The attestation is for an epoch in the future (with respect to the gossip clock disparity).
    ///
    /// ## Peer scoring
    ///
    /// Assuming the local clock is correct, the peer has sent an invalid message.
    FutureEpoch {
        attestation_epoch: Epoch,
        current_epoch: Epoch,
    },
    /// The attestation is for an epoch in the past (with respect to the gossip clock disparity).
    ///
    /// ## Peer scoring
    ///
    /// Assuming the local clock is correct, the peer has sent an invalid message.
    PastEpoch {
        attestation_epoch: Epoch,
        current_epoch: Epoch,
    },
    /// The attestation is attesting to a state that is later than itself. (Viz., attesting to the
    /// future).
    ///
    /// ## Peer scoring
    ///
    /// The peer has sent an invalid message.
    AttestsToFutureBlock { block: Slot, attestation: Slot },
    /// The attestation was received on an invalid attestation subnet.
    ///
    /// ## Peer scoring
    ///
    /// The peer has sent an invalid message.
    InvalidSubnetId {
        received: SubnetId,
        expected: SubnetId,
    },
    /// The attestation failed the `state_processing` verification stage.
    ///
    /// ## Peer scoring
    ///
    /// The peer has sent an invalid message.
    Invalid(AttestationValidationError),
    /// The attestation head block is too far behind the attestation slot, causing many skip slots.
    /// This is deemed a DoS risk.
    TooManySkippedSlots {
        head_block_slot: Slot,
        attestation_slot: Slot,
    },
    /// There was an error whilst processing the attestation. It is not known if it is valid or invalid.
    ///
    /// ## Peer scoring
    ///
    /// We were unable to process this attestation due to an internal error. It's unclear if the
    /// attestation is valid.
    BeaconChainError(BeaconChainError),
}

impl From<BeaconChainError> for Error {
    fn from(e: BeaconChainError) -> Self {
        Error::BeaconChainError(e)
    }
}

/// Wraps a `SignedAggregateAndProof` that has been verified for propagation on the gossip network.
pub struct VerifiedAggregatedAttestation<T: BeaconChainTypes> {
    signed_aggregate: SignedAggregateAndProof<T::EthSpec>,
    indexed_attestation: IndexedAttestation<T::EthSpec>,
}

/// Wraps an `Attestation` that has been verified for propagation on the gossip network.
pub struct VerifiedUnaggregatedAttestation<T: BeaconChainTypes> {
    attestation: Attestation<T::EthSpec>,
    indexed_attestation: IndexedAttestation<T::EthSpec>,
}

/// Custom `Clone` implementation is to avoid the restrictive trait bounds applied by the usual derive
/// macro.
impl<T: BeaconChainTypes> Clone for VerifiedUnaggregatedAttestation<T> {
    fn clone(&self) -> Self {
        Self {
            attestation: self.attestation.clone(),
            indexed_attestation: self.indexed_attestation.clone(),
        }
    }
}

/// A helper trait implemented on wrapper types that can be progressed to a state where they can be
/// verified for application to fork choice.
pub trait SignatureVerifiedAttestation<T: BeaconChainTypes> {
    fn indexed_attestation(&self) -> &IndexedAttestation<T::EthSpec>;
}

impl<'a, T: BeaconChainTypes> SignatureVerifiedAttestation<T> for VerifiedAggregatedAttestation<T> {
    fn indexed_attestation(&self) -> &IndexedAttestation<T::EthSpec> {
        &self.indexed_attestation
    }
}

impl<T: BeaconChainTypes> SignatureVerifiedAttestation<T> for VerifiedUnaggregatedAttestation<T> {
    fn indexed_attestation(&self) -> &IndexedAttestation<T::EthSpec> {
        &self.indexed_attestation
    }
}

impl<T: BeaconChainTypes> VerifiedAggregatedAttestation<T> {
    /// Returns `Ok(Self)` if the `signed_aggregate` is valid to be (re)published on the gossip
    /// network.
    pub fn verify(
        signed_aggregate: SignedAggregateAndProof<T::EthSpec>,
        chain: &BeaconChain<T>,
    ) -> Result<Self, Error> {
        let attestation = &signed_aggregate.message.aggregate;

        // Ensure attestation is within the last ATTESTATION_PROPAGATION_SLOT_RANGE slots (within a
        // MAXIMUM_GOSSIP_CLOCK_DISPARITY allowance).
        //
        // We do not queue future attestations for later processing.
        verify_propagation_slot_range(chain, attestation)?;

        // Ensure the valid aggregated attestation has not already been seen locally.
        let attestation_root = attestation.tree_hash_root();
        if chain
            .observed_attestations
            .is_known(attestation, attestation_root)
            .map_err(|e| Error::BeaconChainError(e.into()))?
        {
            return Err(Error::AttestationAlreadyKnown(attestation_root));
        }

        let aggregator_index = signed_aggregate.message.aggregator_index;

        // Ensure there has been no other observed aggregate for the given `aggregator_index`.
        //
        // Note: do not observe yet, only observe once the attestation has been verfied.
        match chain
            .observed_aggregators
            .validator_has_been_observed(attestation, aggregator_index as usize)
        {
            Ok(true) => Err(Error::AggregatorAlreadyKnown(aggregator_index)),
            Ok(false) => Ok(()),
            Err(ObservedAttestersError::ValidatorIndexTooHigh(i)) => {
                Err(Error::ValidatorIndexTooHigh(i))
            }
            Err(e) => Err(BeaconChainError::from(e).into()),
        }?;

        // Ensure the block being voted for (attestation.data.beacon_block_root) passes validation.
        // Don't enforce the skip slot restriction for aggregates.
        //
        // This indirectly checks to see if the `attestation.data.beacon_block_root` is in our fork
        // choice. Any known, non-finalized, processed block should be in fork choice, so this
        // check immediately filters out attestations that attest to a block that has not been
        // processed.
        //
        // Attestations must be for a known block. If the block is unknown, we simply drop the
        // attestation and do not delay consideration for later.
<<<<<<< HEAD
        let shuffling_ids = verify_head_block_is_known(chain, &attestation)?;
=======
        verify_head_block_is_known(chain, &attestation, None)?;
>>>>>>> 9833eca0

        // Ensure that the attestation has participants.
        if attestation.aggregation_bits.is_zero() {
            return Err(Error::EmptyAggregationBitfield);
        }

        let indexed_attestation =
            map_attestation_committee(chain, attestation, &shuffling_ids, |(committee, _)| {
                // Note: this clones the signature which is known to be a relatively slow operation.
                //
                // Future optimizations should remove this clone.
                let selection_proof =
                    SelectionProof::from(signed_aggregate.message.selection_proof.clone());

                if !selection_proof
                    .is_aggregator(committee.committee.len(), &chain.spec)
                    .map_err(|e| Error::BeaconChainError(e.into()))?
                {
                    return Err(Error::InvalidSelectionProof { aggregator_index });
                }

                // Ensure the aggregator is a member of the committee for which it is aggregating.
                if !committee.committee.contains(&(aggregator_index as usize)) {
                    return Err(Error::AggregatorNotInCommittee { aggregator_index });
                }

                get_indexed_attestation(committee.committee, &attestation)
                    .map_err(|e| BeaconChainError::from(e).into())
            })?;

        // Ensure that all signatures are valid.
        if !verify_signed_aggregate_signatures(chain, &signed_aggregate, &indexed_attestation)? {
            return Err(Error::InvalidSignature);
        }

        // Observe the valid attestation so we do not re-process it.
        //
        // It's important to double check that the attestation is not already known, otherwise two
        // attestations processed at the same time could be published.
        if let ObserveOutcome::AlreadyKnown = chain
            .observed_attestations
            .observe_attestation(attestation, Some(attestation_root))
            .map_err(|e| Error::BeaconChainError(e.into()))?
        {
            return Err(Error::AttestationAlreadyKnown(attestation_root));
        }

        // Observe the aggregator so we don't process another aggregate from them.
        //
        // It's important to double check that the attestation is not already known, otherwise two
        // attestations processed at the same time could be published.
        if chain
            .observed_aggregators
            .observe_validator(&attestation, aggregator_index as usize)
            .map_err(BeaconChainError::from)?
        {
            return Err(Error::PriorAttestationKnown {
                validator_index: aggregator_index,
                epoch: attestation.data.target.epoch,
            });
        }

        Ok(VerifiedAggregatedAttestation {
            signed_aggregate,
            indexed_attestation,
        })
    }

    /// A helper function to add this aggregate to `beacon_chain.op_pool`.
    pub fn add_to_pool(self, chain: &BeaconChain<T>) -> Result<Self, Error> {
        chain.add_to_block_inclusion_pool(self)
    }

    /// Returns the underlying `attestation` for the `signed_aggregate`.
    pub fn attestation(&self) -> &Attestation<T::EthSpec> {
        &self.signed_aggregate.message.aggregate
    }
}

impl<T: BeaconChainTypes> VerifiedUnaggregatedAttestation<T> {
    /// Returns `Ok(Self)` if the `attestation` is valid to be (re)published on the gossip
    /// network.
    ///
    /// `subnet_id` is the subnet from which we received this attestation. This function will
    /// verify that it was received on the correct subnet.
    pub fn verify(
        attestation: Attestation<T::EthSpec>,
        subnet_id: SubnetId,
        chain: &BeaconChain<T>,
    ) -> Result<Self, Error> {
        // Ensure attestation is within the last ATTESTATION_PROPAGATION_SLOT_RANGE slots (within a
        // MAXIMUM_GOSSIP_CLOCK_DISPARITY allowance).
        //
        // We do not queue future attestations for later processing.
        verify_propagation_slot_range(chain, &attestation)?;

        // Check to ensure that the attestation is "unaggregated". I.e., it has exactly one
        // aggregation bit set.
        let num_aggreagtion_bits = attestation.aggregation_bits.num_set_bits();
        if num_aggreagtion_bits != 1 {
            return Err(Error::NotExactlyOneAggregationBitSet(num_aggreagtion_bits));
        }

        // Attestations must be for a known block. If the block is unknown, we simply drop the
        // attestation and do not delay consideration for later.
<<<<<<< HEAD
        let shuffling_ids = verify_head_block_is_known(chain, &attestation)?;
=======
        //
        // Enforce a maximum skip distance for unaggregated attestations.
        verify_head_block_is_known(chain, &attestation, chain.config.import_max_skip_slots)?;
>>>>>>> 9833eca0

        let (indexed_attestation, committees_per_slot) =
            obtain_indexed_attestation_and_committees_per_slot(
                chain,
                &attestation,
                &shuffling_ids,
            )?;

        let expected_subnet_id = SubnetId::compute_subnet_for_attestation_data::<T::EthSpec>(
            &indexed_attestation.data,
            committees_per_slot,
            &chain.spec,
        )
        .map_err(BeaconChainError::from)?;

        // Ensure the attestation is from the correct subnet.
        if subnet_id != expected_subnet_id {
            return Err(Error::InvalidSubnetId {
                received: subnet_id,
                expected: expected_subnet_id,
            });
        }

        let validator_index = *indexed_attestation
            .attesting_indices
            .first()
            .ok_or_else(|| Error::NotExactlyOneAggregationBitSet(0))?;

        /*
         * The attestation is the first valid attestation received for the participating validator
         * for the slot, attestation.data.slot.
         */
        if chain
            .observed_attesters
            .validator_has_been_observed(&attestation, validator_index as usize)
            .map_err(BeaconChainError::from)?
        {
            return Err(Error::PriorAttestationKnown {
                validator_index,
                epoch: attestation.data.target.epoch,
            });
        }

        // The aggregate signature of the attestation is valid.
        verify_attestation_signature(chain, &indexed_attestation)?;

        // Now that the attestation has been fully verified, store that we have received a valid
        // attestation from this validator.
        //
        // It's important to double check that the attestation still hasn't been observed, since
        // there can be a race-condition if we receive two attestations at the same time and
        // process them in different threads.
        if chain
            .observed_attesters
            .observe_validator(&attestation, validator_index as usize)
            .map_err(BeaconChainError::from)?
        {
            return Err(Error::PriorAttestationKnown {
                validator_index,
                epoch: attestation.data.target.epoch,
            });
        }

        Ok(Self {
            attestation,
            indexed_attestation,
        })
    }

    /// A helper function to add this attestation to `beacon_chain.naive_aggregation_pool`.
    pub fn add_to_pool(self, chain: &BeaconChain<T>) -> Result<Self, Error> {
        chain.add_to_naive_aggregation_pool(self)
    }

    /// Returns the wrapped `attestation`.
    pub fn attestation(&self) -> &Attestation<T::EthSpec> {
        &self.attestation
    }

    /// Returns a mutable reference to the underlying attestation.
    ///
    /// Only use during testing since modifying the `IndexedAttestation` can cause the attestation
    /// to no-longer be valid.
    pub fn __indexed_attestation_mut(&mut self) -> &mut IndexedAttestation<T::EthSpec> {
        &mut self.indexed_attestation
    }
}

/// Returns `Ok(shuffling_id)` if the `attestation.data.beacon_block_root` is known to this chain.
/// You can use this `shuffling_id` to read from the shuffling cache.
///
/// The block root may not be known for two reasons:
///
/// 1. The block has never been verified by our application.
/// 2. The block is prior to the latest finalized block.
///
/// Case (1) is the exact thing we're trying to detect. However case (2) is a little different, but
/// it's still fine to reject here because there's no need for us to handle attestations that are
/// already finalized.
fn verify_head_block_is_known<T: BeaconChainTypes>(
    chain: &BeaconChain<T>,
    attestation: &Attestation<T::EthSpec>,
<<<<<<< HEAD
) -> Result<BlockShufflingIds, Error> {
    chain
        .fork_choice
        .read()
        .get_block(&attestation.data.beacon_block_root)
        .map(|block| BlockShufflingIds {
            current: block.current_epoch_shuffling_id,
            next: block.next_epoch_shuffling_id,
        })
        .ok_or_else(|| Error::UnknownHeadBlock {
=======
    max_skip_slots: Option<u64>,
) -> Result<(), Error> {
    if let Some(block) = chain
        .fork_choice
        .read()
        .get_block(&attestation.data.beacon_block_root)
    {
        // Reject any block that exceeds our limit on skipped slots.
        if let Some(max_skip_slots) = max_skip_slots {
            if attestation.data.slot > block.slot + max_skip_slots {
                return Err(Error::TooManySkippedSlots {
                    head_block_slot: block.slot,
                    attestation_slot: attestation.data.slot,
                });
            }
        }
        Ok(())
    } else {
        Err(Error::UnknownHeadBlock {
>>>>>>> 9833eca0
            beacon_block_root: attestation.data.beacon_block_root,
        })
}

/// Verify that the `attestation` is within the acceptable gossip propagation range, with reference
/// to the current slot of the `chain`.
///
/// Accounts for `MAXIMUM_GOSSIP_CLOCK_DISPARITY`.
pub fn verify_propagation_slot_range<T: BeaconChainTypes>(
    chain: &BeaconChain<T>,
    attestation: &Attestation<T::EthSpec>,
) -> Result<(), Error> {
    let attestation_slot = attestation.data.slot;

    let latest_permissible_slot = chain
        .slot_clock
        .now_with_future_tolerance(MAXIMUM_GOSSIP_CLOCK_DISPARITY)
        .ok_or_else(|| BeaconChainError::UnableToReadSlot)?;
    if attestation_slot > latest_permissible_slot {
        return Err(Error::FutureSlot {
            attestation_slot,
            latest_permissible_slot,
        });
    }

    // Taking advantage of saturating subtraction on `Slot`.
    let earliest_permissible_slot = chain
        .slot_clock
        .now_with_past_tolerance(MAXIMUM_GOSSIP_CLOCK_DISPARITY)
        .ok_or_else(|| BeaconChainError::UnableToReadSlot)?
        - T::EthSpec::slots_per_epoch();
    if attestation_slot < earliest_permissible_slot {
        return Err(Error::PastSlot {
            attestation_slot,
            earliest_permissible_slot,
        });
    }

    Ok(())
}

/// Verifies that the signature of the `indexed_attestation` is valid.
pub fn verify_attestation_signature<T: BeaconChainTypes>(
    chain: &BeaconChain<T>,
    indexed_attestation: &IndexedAttestation<T::EthSpec>,
) -> Result<(), Error> {
    let signature_setup_timer =
        metrics::start_timer(&metrics::ATTESTATION_PROCESSING_SIGNATURE_SETUP_TIMES);

    let pubkey_cache = chain
        .validator_pubkey_cache
        .try_read_for(VALIDATOR_PUBKEY_CACHE_LOCK_TIMEOUT)
        .ok_or_else(|| BeaconChainError::ValidatorPubkeyCacheLockTimeout)?;

    let fork = chain
        .canonical_head
        .try_read_for(HEAD_LOCK_TIMEOUT)
        .ok_or_else(|| BeaconChainError::CanonicalHeadLockTimeout)
        .map(|head| head.beacon_state.fork)?;

    let signature_set = indexed_attestation_signature_set_from_pubkeys(
        |validator_index| pubkey_cache.get(validator_index).map(Cow::Borrowed),
        &indexed_attestation.signature,
        &indexed_attestation,
        &fork,
        chain.genesis_validators_root,
        &chain.spec,
    )
    .map_err(BeaconChainError::SignatureSetError)?;

    metrics::stop_timer(signature_setup_timer);

    let _signature_verification_timer =
        metrics::start_timer(&metrics::ATTESTATION_PROCESSING_SIGNATURE_TIMES);

    if signature_set.verify() {
        Ok(())
    } else {
        Err(Error::InvalidSignature)
    }
}

/// Verifies all the signatures in a `SignedAggregateAndProof` using BLS batch verification. This
/// includes three signatures:
///
/// - `signed_aggregate.signature`
/// - `signed_aggregate.message.selection_proof`
/// - `signed_aggregate.message.aggregate.signature`
///
/// # Returns
///
/// - `Ok(true)`: if all signatures are valid.
/// - `Ok(false)`: if one or more signatures are invalid.
/// - `Err(e)`: if there was an error preventing signature verification.
pub fn verify_signed_aggregate_signatures<T: BeaconChainTypes>(
    chain: &BeaconChain<T>,
    signed_aggregate: &SignedAggregateAndProof<T::EthSpec>,
    indexed_attestation: &IndexedAttestation<T::EthSpec>,
) -> Result<bool, Error> {
    let pubkey_cache = chain
        .validator_pubkey_cache
        .try_read_for(VALIDATOR_PUBKEY_CACHE_LOCK_TIMEOUT)
        .ok_or_else(|| BeaconChainError::ValidatorPubkeyCacheLockTimeout)?;

    let aggregator_index = signed_aggregate.message.aggregator_index;
    if aggregator_index >= pubkey_cache.len() as u64 {
        return Err(Error::AggregatorPubkeyUnknown(aggregator_index));
    }

    let fork = chain
        .canonical_head
        .try_read_for(HEAD_LOCK_TIMEOUT)
        .ok_or_else(|| BeaconChainError::CanonicalHeadLockTimeout)
        .map(|head| head.beacon_state.fork)?;

    let signature_sets = vec![
        signed_aggregate_selection_proof_signature_set(
            |validator_index| pubkey_cache.get(validator_index).map(Cow::Borrowed),
            &signed_aggregate,
            &fork,
            chain.genesis_validators_root,
            &chain.spec,
        )
        .map_err(BeaconChainError::SignatureSetError)?,
        signed_aggregate_signature_set(
            |validator_index| pubkey_cache.get(validator_index).map(Cow::Borrowed),
            &signed_aggregate,
            &fork,
            chain.genesis_validators_root,
            &chain.spec,
        )
        .map_err(BeaconChainError::SignatureSetError)?,
        indexed_attestation_signature_set_from_pubkeys(
            |validator_index| pubkey_cache.get(validator_index).map(Cow::Borrowed),
            &indexed_attestation.signature,
            &indexed_attestation,
            &fork,
            chain.genesis_validators_root,
            &chain.spec,
        )
        .map_err(BeaconChainError::SignatureSetError)?,
    ];

    Ok(verify_signature_sets(signature_sets.iter()))
}

/// Assists in readability.
type CommitteesPerSlot = u64;

struct BlockShufflingIds {
    current: ShufflingId,
    next: ShufflingId,
}

impl BlockShufflingIds {
    fn id_for_epoch(&self, epoch: Epoch) -> ShufflingId {
        if epoch == self.current.shuffling_epoch {
            self.current.clone()
        } else if epoch == self.next.shuffling_epoch {
            self.next.clone()
        } else {
            let mut shuffling_id = self.next.clone();
            shuffling_id.shuffling_epoch = epoch;
            shuffling_id
        }
    }
}

/// Returns the `indexed_attestation` and committee count per slot for the `attestation` using the
/// public keys cached in the `chain`.
fn obtain_indexed_attestation_and_committees_per_slot<T: BeaconChainTypes>(
    chain: &BeaconChain<T>,
    attestation: &Attestation<T::EthSpec>,
    block_shuffling_ids: &BlockShufflingIds,
) -> Result<(IndexedAttestation<T::EthSpec>, CommitteesPerSlot), Error> {
    map_attestation_committee(
        chain,
        attestation,
        block_shuffling_ids,
        |(committee, committees_per_slot)| {
            get_indexed_attestation(committee.committee, &attestation)
                .map(|attestation| (attestation, committees_per_slot))
                .map_err(|e| BeaconChainError::from(e).into())
        },
    )
}

/// Runs the `map_fn` with the committee and committee count per slot for the given `attestation`.
///
/// This function exists in this odd "map" pattern because efficiently obtaining the committee for
/// an attestation can be complex. It might involve reading straight from the
/// `beacon_chain.shuffling_cache` or it might involve reading it from a state from the DB. Due to
/// the complexities of `RwLock`s on the shuffling cache, a simple `Cow` isn't suitable here.
///
/// If the committee for `attestation` isn't found in the `shuffling_cache`, we will read a state
/// from disk and then update the `shuffling_cache`.
fn map_attestation_committee<'a, T, F, R>(
    chain: &'a BeaconChain<T>,
    attestation: &Attestation<T::EthSpec>,
    block_shuffling_ids: &BlockShufflingIds,
    map_fn: F,
) -> Result<R, Error>
where
    T: BeaconChainTypes,
    F: Fn((BeaconCommittee, CommitteesPerSlot)) -> Result<R, Error>,
{
    let attestation_epoch = attestation.data.slot.epoch(T::EthSpec::slots_per_epoch());
    let target = &attestation.data.target;
    let shuffling_id = block_shuffling_ids.id_for_epoch(target.epoch);

    // Attestation target must be for a known block.
    //
    // We use fork choice to find the target root, which means that we reject any attestation
    // that has a `target.root` earlier than our latest finalized root. There's no point in
    // processing an attestation that does not include our latest finalized block in its chain.
    //
    // We do not delay consideration for later, we simply drop the attestation.
    let target_block = chain
        .fork_choice
        .read()
        .get_block(&target.root)
        .ok_or_else(|| Error::UnknownTargetRoot(target.root))?;

    // Obtain the shuffling cache, timing how long we wait.
    let cache_wait_timer =
        metrics::start_timer(&metrics::ATTESTATION_PROCESSING_SHUFFLING_CACHE_WAIT_TIMES);

    let mut shuffling_cache = chain
        .shuffling_cache
        .try_write_for(ATTESTATION_CACHE_LOCK_TIMEOUT)
        .ok_or_else(|| BeaconChainError::AttestationCacheLockTimeout)?;

    metrics::stop_timer(cache_wait_timer);

    if let Some(committee_cache) = shuffling_cache.get(&shuffling_id) {
        let committees_per_slot = committee_cache.committees_per_slot();
        committee_cache
            .get_beacon_committee(attestation.data.slot, attestation.data.index)
            .map(|committee| map_fn((committee, committees_per_slot)))
            .unwrap_or_else(|| {
                Err(Error::NoCommitteeForSlotAndIndex {
                    slot: attestation.data.slot,
                    index: attestation.data.index,
                })
            })
    } else {
        // Drop the shuffling cache to avoid holding the lock for any longer than
        // required.
        drop(shuffling_cache);

        debug!(
            chain.log,
            "Attestation processing cache miss";
            "attn_epoch" => attestation_epoch.as_u64(),
            "target_block_epoch" => target_block.slot.epoch(T::EthSpec::slots_per_epoch()).as_u64(),
        );

        let state_read_timer =
            metrics::start_timer(&metrics::ATTESTATION_PROCESSING_STATE_READ_TIMES);

        let mut state = chain
            .store
            .get_inconsistent_state_for_attestation_verification_only(
                &target_block.state_root,
                Some(target_block.slot),
            )
            .map_err(BeaconChainError::from)?
            .ok_or_else(|| BeaconChainError::MissingBeaconState(target_block.state_root))?;

        metrics::stop_timer(state_read_timer);
        let state_skip_timer =
            metrics::start_timer(&metrics::ATTESTATION_PROCESSING_STATE_SKIP_TIMES);

        while state.current_epoch() + 1 < attestation_epoch {
            // Here we tell `per_slot_processing` to skip hashing the state and just
            // use the zero hash instead.
            //
            // The state roots are not useful for the shuffling, so there's no need to
            // compute them.
            per_slot_processing(&mut state, Some(Hash256::zero()), &chain.spec)
                .map_err(BeaconChainError::from)?;
        }

        metrics::stop_timer(state_skip_timer);
        let committee_building_timer =
            metrics::start_timer(&metrics::ATTESTATION_PROCESSING_COMMITTEE_BUILDING_TIMES);

        let relative_epoch = RelativeEpoch::from_epoch(state.current_epoch(), attestation_epoch)
            .map_err(BeaconChainError::IncorrectStateForAttestation)?;

        state
            .build_committee_cache(relative_epoch, &chain.spec)
            .map_err(BeaconChainError::from)?;

        let committee_cache = state
            .committee_cache(relative_epoch)
            .map_err(BeaconChainError::from)?;

        chain
            .shuffling_cache
            .try_write_for(ATTESTATION_CACHE_LOCK_TIMEOUT)
            .ok_or_else(|| BeaconChainError::AttestationCacheLockTimeout)?
            .insert(shuffling_id, committee_cache);

        metrics::stop_timer(committee_building_timer);

        let committees_per_slot = committee_cache.committees_per_slot();
        committee_cache
            .get_beacon_committee(attestation.data.slot, attestation.data.index)
            .map(|committee| map_fn((committee, committees_per_slot)))
            .unwrap_or_else(|| {
                Err(Error::NoCommitteeForSlotAndIndex {
                    slot: attestation.data.slot,
                    index: attestation.data.index,
                })
            })
    }
}<|MERGE_RESOLUTION|>--- conflicted
+++ resolved
@@ -334,11 +334,7 @@
         //
         // Attestations must be for a known block. If the block is unknown, we simply drop the
         // attestation and do not delay consideration for later.
-<<<<<<< HEAD
-        let shuffling_ids = verify_head_block_is_known(chain, &attestation)?;
-=======
-        verify_head_block_is_known(chain, &attestation, None)?;
->>>>>>> 9833eca0
+        let shuffling_ids = verify_head_block_is_known(chain, &attestation, None)?;
 
         // Ensure that the attestation has participants.
         if attestation.aggregation_bits.is_zero() {
@@ -444,13 +440,10 @@
 
         // Attestations must be for a known block. If the block is unknown, we simply drop the
         // attestation and do not delay consideration for later.
-<<<<<<< HEAD
-        let shuffling_ids = verify_head_block_is_known(chain, &attestation)?;
-=======
         //
         // Enforce a maximum skip distance for unaggregated attestations.
-        verify_head_block_is_known(chain, &attestation, chain.config.import_max_skip_slots)?;
->>>>>>> 9833eca0
+        let shuffling_ids =
+            verify_head_block_is_known(chain, &attestation, chain.config.import_max_skip_slots)?;
 
         let (indexed_attestation, committees_per_slot) =
             obtain_indexed_attestation_and_committees_per_slot(
@@ -553,20 +546,8 @@
 fn verify_head_block_is_known<T: BeaconChainTypes>(
     chain: &BeaconChain<T>,
     attestation: &Attestation<T::EthSpec>,
-<<<<<<< HEAD
+    max_skip_slots: Option<u64>,
 ) -> Result<BlockShufflingIds, Error> {
-    chain
-        .fork_choice
-        .read()
-        .get_block(&attestation.data.beacon_block_root)
-        .map(|block| BlockShufflingIds {
-            current: block.current_epoch_shuffling_id,
-            next: block.next_epoch_shuffling_id,
-        })
-        .ok_or_else(|| Error::UnknownHeadBlock {
-=======
-    max_skip_slots: Option<u64>,
-) -> Result<(), Error> {
     if let Some(block) = chain
         .fork_choice
         .read()
@@ -581,12 +562,16 @@
                 });
             }
         }
-        Ok(())
+
+        Ok(BlockShufflingIds {
+            current: block.current_epoch_shuffling_id,
+            next: block.next_epoch_shuffling_id,
+        })
     } else {
         Err(Error::UnknownHeadBlock {
->>>>>>> 9833eca0
             beacon_block_root: attestation.data.beacon_block_root,
         })
+    }
 }
 
 /// Verify that the `attestation` is within the acceptable gossip propagation range, with reference
