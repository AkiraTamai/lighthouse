//! This service keeps track of which shard subnet the beacon node should be subscribed to at any
//! given time. It schedules subscriptions to shard subnets, requests peer discoveries and
//! determines whether attestations should be aggregated and/or passed to the beacon node.

use beacon_chain::{BeaconChain, BeaconChainTypes};
use eth2_libp2p::{types::GossipKind, NetworkGlobals};
use futures::prelude::*;
use hashset_delay::HashSetDelay;
use rand::seq::SliceRandom;
use rest_types::ValidatorSubscription;
use slog::{crit, debug, error, o, trace, warn};
use slot_clock::SlotClock;
use std::collections::VecDeque;
use std::pin::Pin;
use std::sync::Arc;
use std::task::{Context, Poll};
use std::time::{Duration, Instant};
use types::{Attestation, EthSpec, Slot, SubnetId};

mod tests;

/// The minimum number of slots ahead that we attempt to discover peers for a subscription. If the
/// slot is less than this number, skip the peer discovery process.
const MIN_PEER_DISCOVERY_SLOT_LOOK_AHEAD: u64 = 1;
/// The number of slots ahead that we attempt to discover peers for a subscription. If the slot to
/// attest to is greater than this, we queue a discovery request for this many slots prior to
/// subscribing.
const TARGET_PEER_DISCOVERY_SLOT_LOOK_AHEAD: u64 = 6;
/// The time (in slots) before a last seen validator is considered absent and we unsubscribe from the random
/// gossip topics that we subscribed to due to the validator connection.
const LAST_SEEN_VALIDATOR_TIMEOUT: u32 = 150;
// 30 mins at a 12s slot time
/// The fraction of a slot that we subscribe to a subnet before the required slot.
///
/// Note: The time is calculated as `time = milliseconds_per_slot / ADVANCE_SUBSCRIPTION_TIME`.
const ADVANCE_SUBSCRIBE_TIME: u32 = 3;
/// The default number of slots before items in hash delay sets used by this class should expire.
const DEFAULT_EXPIRATION_TIMEOUT: u32 = 3;
// 36s at 12s slot time
/// The default number of slots before items in hash delay sets used by this class should expire.
const DURATION_DIFFERENCE: Duration = Duration::from_millis(1);

#[derive(Debug, Eq, Clone)]
pub enum AttServiceMessage {
    /// Subscribe to the specified subnet id.
    Subscribe(SubnetId),
    /// Unsubscribe to the specified subnet id.
    Unsubscribe(SubnetId),
    /// Add the `SubnetId` to the ENR bitfield.
    EnrAdd(SubnetId),
    /// Remove the `SubnetId` from the ENR bitfield.
    EnrRemove(SubnetId),
    /// Discover peers for a particular subnet.
    /// The includes the `Instant` we need the discovered peer until.
    DiscoverPeers {
        subnet_id: SubnetId,
        min_ttl: Option<Instant>,
    },
}

impl PartialEq for AttServiceMessage {
    fn eq(&self, other: &AttServiceMessage) -> bool {
        match (self, other) {
            (&AttServiceMessage::Subscribe(a), &AttServiceMessage::Subscribe(b)) => a == b,
            (&AttServiceMessage::Unsubscribe(a), &AttServiceMessage::Unsubscribe(b)) => a == b,
            (&AttServiceMessage::EnrAdd(a), &AttServiceMessage::EnrAdd(b)) => a == b,
            (&AttServiceMessage::EnrRemove(a), &AttServiceMessage::EnrRemove(b)) => a == b,
            (
                &AttServiceMessage::DiscoverPeers { subnet_id, min_ttl },
                &AttServiceMessage::DiscoverPeers {
                    subnet_id: other_subnet_id,
                    min_ttl: other_min_ttl,
                },
            ) => {
                subnet_id == other_subnet_id
                    && match (min_ttl, other_min_ttl) {
                        (Some(min_ttl_instant), Some(other_min_ttl_instant)) => {
                            min_ttl_instant.saturating_duration_since(other_min_ttl_instant)
                                < DURATION_DIFFERENCE
                                && other_min_ttl_instant.saturating_duration_since(min_ttl_instant)
                                    < DURATION_DIFFERENCE
                        }
                        (None, None) => true,
                        (None, Some(_)) => true,
                        (Some(_), None) => true,
                    }
            }
            _ => false,
        }
    }
}

/// A particular subnet at a given slot.
#[derive(PartialEq, Eq, Hash, Clone, Debug)]
pub struct ExactSubnet {
    /// The `SubnetId` associated with this subnet.
    pub subnet_id: SubnetId,
    /// The `Slot` associated with this subnet.
    pub slot: Slot,
}

pub struct AttestationService<T: BeaconChainTypes> {
    /// Queued events to return to the driving service.
    events: VecDeque<AttServiceMessage>,

    /// A collection of public network variables.
    network_globals: Arc<NetworkGlobals<T::EthSpec>>,

    /// A reference to the beacon chain to process received attestations.
    beacon_chain: Arc<BeaconChain<T>>,

    /// The collection of currently subscribed random subnets mapped to their expiry deadline.
    random_subnets: HashSetDelay<SubnetId>,

    /// A collection of timeouts for when to start searching for peers for a particular shard.
    discover_peers: HashSetDelay<ExactSubnet>,

    /// A collection of timeouts for when to subscribe to a shard subnet.
    subscriptions: HashSetDelay<ExactSubnet>,

    /// A collection of timeouts for when to unsubscribe from a shard subnet.
    unsubscriptions: HashSetDelay<ExactSubnet>,

    /// A collection timeouts to track the existence of aggregate validator subscriptions at an `ExactSubnet`.
    aggregate_validators_on_subnet: HashSetDelay<ExactSubnet>,

    /// A collection of seen validators. These dictate how many random subnets we should be
    /// subscribed to. As these time out, we unsubscribe for the required random subnets and update
    /// our ENR.
    /// This is a set of validator indices.
    known_validators: HashSetDelay<u64>,

    /// The logger for the attestation service.
    log: slog::Logger,
}

impl<T: BeaconChainTypes> AttestationService<T> {
    /* Public functions */

    pub fn new(
        beacon_chain: Arc<BeaconChain<T>>,
        network_globals: Arc<NetworkGlobals<T::EthSpec>>,
        log: &slog::Logger,
    ) -> Self {
        let log = log.new(o!("service" => "attestation_service"));

        // calculate the random subnet duration from the spec constants
        let spec = &beacon_chain.spec;
        let slot_duration = beacon_chain.slot_clock.slot_duration();
        let random_subnet_duration_millis = spec
            .epochs_per_random_subnet_subscription
            .saturating_mul(T::EthSpec::slots_per_epoch())
            .saturating_mul(slot_duration.as_millis() as u64);

        // Panics on overflow. Ensure LAST_SEEN_VALIDATOR_TIMEOUT is not too large.
        let last_seen_val_timeout = slot_duration
            .checked_mul(LAST_SEEN_VALIDATOR_TIMEOUT)
            .expect("LAST_SEEN_VALIDATOR_TIMEOUT must not be ridiculously large");
        let default_timeout = slot_duration
            .checked_mul(DEFAULT_EXPIRATION_TIMEOUT)
            .expect("DEFAULT_EXPIRATION_TIMEOUT must not be ridiculoustly large");

        AttestationService {
            events: VecDeque::with_capacity(10),
            network_globals,
            beacon_chain,
            random_subnets: HashSetDelay::new(Duration::from_millis(random_subnet_duration_millis)),
            discover_peers: HashSetDelay::new(default_timeout),
            subscriptions: HashSetDelay::new(default_timeout),
            unsubscriptions: HashSetDelay::new(default_timeout),
            aggregate_validators_on_subnet: HashSetDelay::new(default_timeout),
            known_validators: HashSetDelay::new(last_seen_val_timeout),
            log,
        }
    }

    /// Processes a list of validator subscriptions.
    ///
    /// This will:
    /// - Register new validators as being known.
    /// - Subscribe to the required number of random subnets.
    /// - Update the local ENR for new random subnets due to seeing new validators.
    /// - Search for peers for required subnets.
    /// - Request subscriptions for subnets on specific slots when required.
    /// - Build the timeouts for each of these events.
    ///
    /// This returns a result simply for the ergonomics of using ?. The result can be
    /// safely dropped.
    pub fn validator_subscriptions(
        &mut self,
        subscriptions: Vec<ValidatorSubscription>,
    ) -> Result<(), String> {
        for subscription in subscriptions {
            //NOTE: We assume all subscriptions have been verified before reaching this service

            // Registers the validator with the attestation service.
            // This will subscribe to long-lived random subnets if required.
            trace!(self.log,
                "Validator subscription";
                "subscription" => format!("{:?}", subscription),
            );
            self.add_known_validator(subscription.validator_index);

            let subnet_id = match SubnetId::compute_subnet::<T::EthSpec>(
                subscription.slot,
                subscription.attestation_committee_index,
                subscription.committee_count_at_slot,
                &self.beacon_chain.spec,
            ) {
                Ok(subnet_id) => subnet_id,
                Err(e) => {
                    warn!(self.log,
                        "Failed to compute subnet id for validator subscription";
                        "error" => format!("{:?}", e),
                        "validator_index" => subscription.validator_index
                    );
                    continue;
                }
            };

            let exact_subnet = ExactSubnet {
                subnet_id,
                slot: subscription.slot,
            };
            // determine if we should run a discovery lookup request and request it if required
            if let Err(e) = self.discover_peers_request(exact_subnet.clone()) {
                warn!(self.log, "Discovery lookup request error"; "error" => e);
            }

            // determine if the validator is an aggregator. If so, we subscribe to the subnet and
            // if successful add the validator to a mapping of known aggregators for that exact
            // subnet.
            // NOTE: There is a chance that a fork occurs between now and when the validator needs
            // to aggregate attestations. If this happens, the signature will no longer be valid
            // and it could be likely the validator no longer needs to aggregate. More
            // sophisticated logic should be added using known future forks.
            // TODO: Implement

            if subscription.is_aggregator {
                // set the subscription timer to subscribe to the next subnet if required
                if let Err(e) = self.subscribe_to_subnet(exact_subnet.clone()) {
                    warn!(self.log,
                        "Subscription to subnet error";
                        "error" => e,
                        "validator_index" => subscription.validator_index,
                    );
                } else {
                    trace!(self.log,
                        "Subscribed to subnet for aggregator duties";
                        "exact_subnet" => format!("{:?}", exact_subnet),
                        "validator_index" => subscription.validator_index
                    );
                }
            }
        }
        Ok(())
    }

    /// Checks if we have subscribed aggregate validators for the subnet. If not, checks the gossip
    /// verification, re-propagates and returns false.
    pub fn should_process_attestation(
        &mut self,
<<<<<<< HEAD
        subnet: &SubnetId,
        attestation: &Attestation<T::EthSpec>,
    ) -> bool {
=======
        _message_id: &MessageId,
        peer_id: &PeerId,
        subnet: SubnetId,
        attestation: &Attestation<T::EthSpec>,
    ) -> bool {
        // verify the attestation is on the correct subnet
        let expected_subnet = match attestation.subnet_id(&self.beacon_chain.spec) {
            Ok(v) => v,
            Err(e) => {
                warn!(self.log, "Could not obtain attestation subnet_id"; "error" => format!("{:?}", e));
                return false;
            }
        };

        if expected_subnet != subnet {
            warn!(self.log, "Received an attestation on the wrong subnet"; "subnet_received" => format!("{:?}", subnet), "subnet_expected" => format!("{:?}",expected_subnet), "peer_id" => format!("{}", peer_id));
            return false;
        }

>>>>>>> 02174e21
        let exact_subnet = ExactSubnet {
            subnet_id: subnet.clone(),
            slot: attestation.data.slot,
        };
        self.aggregate_validators_on_subnet.contains(&exact_subnet)
    }

    /* Internal private functions */

    /// Checks if there are currently queued discovery requests and the time required to make the
    /// request.
    ///
    /// If there is sufficient time and no other request exists, queues a peer discovery request
    /// for the required subnet.
    fn discover_peers_request(&mut self, exact_subnet: ExactSubnet) -> Result<(), &'static str> {
        let current_slot = self
            .beacon_chain
            .slot_clock
            .now()
            .ok_or_else(|| "Could not get the current slot")?;
        let slot_duration = self.beacon_chain.slot_clock.slot_duration();

        // if there is enough time to perform a discovery lookup
        if exact_subnet.slot >= current_slot.saturating_add(MIN_PEER_DISCOVERY_SLOT_LOOK_AHEAD) {
            // check if a discovery request already exists
            if self.discover_peers.get(&exact_subnet).is_some() {
                // already a request queued, end
                return Ok(());
            }

            // if the slot is more than epoch away, add an event to start looking for peers
            if exact_subnet.slot
                < current_slot.saturating_add(TARGET_PEER_DISCOVERY_SLOT_LOOK_AHEAD)
            {
                // add one slot to ensure we keep the peer for the subscription slot
                let min_ttl = self
                    .beacon_chain
                    .slot_clock
                    .duration_to_slot(exact_subnet.slot + 1)
                    .map(|duration| std::time::Instant::now() + duration);

                self.send_or_update_discovery_event(exact_subnet.subnet_id, min_ttl);
            } else {
                // Queue the discovery event to be executed for
                // TARGET_PEER_DISCOVERY_SLOT_LOOK_AHEAD

                let duration_to_discover = {
                    let duration_to_next_slot = self
                        .beacon_chain
                        .slot_clock
                        .duration_to_next_slot()
                        .ok_or_else(|| "Unable to determine duration to next slot")?;
                    // The -1 is done here to exclude the current slot duration, as we will use
                    // `duration_to_next_slot`.
                    let slots_until_discover = exact_subnet
                        .slot
                        .saturating_sub(current_slot)
                        .saturating_sub(1u64)
                        .saturating_sub(TARGET_PEER_DISCOVERY_SLOT_LOOK_AHEAD);

                    duration_to_next_slot + slot_duration * (slots_until_discover.as_u64() as u32)
                };

                self.discover_peers
                    .insert_at(exact_subnet, duration_to_discover);
            }
        } else {
            // TODO: Send the time frame needed to have a peer connected, so that we can
            // maintain peers for a least this duration.
            // We may want to check the global PeerInfo to see estimated timeouts for each
            // peer before they can be removed.
            return Err("Not enough time for a discovery search");
        }
        Ok(())
    }

    /// Checks if we have a discover peers event already and sends a new event if necessary
    ///
    /// If a message exists for the same subnet, compare the `min_ttl` of the current and
    /// existing messages and extend the existing message as necessary.
    fn send_or_update_discovery_event(&mut self, subnet_id: SubnetId, min_ttl: Option<Instant>) {
        // track whether this message already exists in the event queue
        let mut is_duplicate = false;

        self.events.iter_mut().for_each(|event| {
            match event {
                AttServiceMessage::DiscoverPeers {
                    subnet_id: other_subnet_id,
                    min_ttl: other_min_ttl,
                } => {
                    if subnet_id == *other_subnet_id {
                        let other_min_ttl_clone = other_min_ttl.clone();
                        match (min_ttl, other_min_ttl_clone) {
                            (Some(min_ttl_instant), Some(other_min_ttl_instant)) =>
                            // only update the min_ttl if it is greater than the existing min_ttl and a DURATION_DIFFERENCE padding
                            {
                                if min_ttl_instant.saturating_duration_since(other_min_ttl_instant)
                                    > DURATION_DIFFERENCE
                                {
                                    *other_min_ttl = min_ttl;
                                }
                            }
                            (None, Some(_)) => {} // Keep the current one as it has an actual min_ttl
                            (Some(min_ttl), None) => {
                                // Update the request to include a min_ttl.
                                *other_min_ttl = Some(min_ttl);
                            }
                            (None, None) => {} // Duplicate message, do nothing.
                        }
                        is_duplicate = true;
                        return;
                    }
                }
                _ => {}
            };
        });
        if !is_duplicate {
            self.events
                .push_back(AttServiceMessage::DiscoverPeers { subnet_id, min_ttl });
        }
    }

    /// Checks the current random subnets and subscriptions to determine if a new subscription for this
    /// subnet is required for the given slot.
    ///
    /// If required, adds a subscription event and an associated unsubscription event.
    fn subscribe_to_subnet(&mut self, exact_subnet: ExactSubnet) -> Result<(), &'static str> {
        // initialise timing variables
        let current_slot = self
            .beacon_chain
            .slot_clock
            .now()
            .ok_or_else(|| "Could not get the current slot")?;

        // Calculate the duration to the subscription event and the duration to the end event.
        // There are two main cases. Attempting to subscribe to the current slot and all others.
        let (duration_to_subscribe, expected_end_subscription_duration) = {
            let duration_to_next_slot = self
                .beacon_chain
                .slot_clock
                .duration_to_next_slot()
                .ok_or_else(|| "Unable to determine duration to next slot")?;

            if current_slot >= exact_subnet.slot {
                (Duration::from_secs(0), duration_to_next_slot)
            } else {
                let slot_duration = self.beacon_chain.slot_clock.slot_duration();
                let advance_subscription_duration = slot_duration
                    .checked_div(ADVANCE_SUBSCRIBE_TIME)
                    .expect("ADVANCE_SUBSCRIPTION_TIME cannot be too large");

                // calculate the time to subscribe to the subnet
                let duration_to_subscribe = self
                    .beacon_chain
                    .slot_clock
                    .duration_to_slot(exact_subnet.slot)
                    .ok_or_else(|| "Unable to determine duration to subscription slot")?
                    .checked_sub(advance_subscription_duration)
                    .unwrap_or_else(|| Duration::from_secs(0));

                // the duration until we no longer need this subscription. We assume a single slot is
                // sufficient.
                let expected_end_subscription_duration = duration_to_subscribe
                    + slot_duration
                    + std::cmp::min(advance_subscription_duration, duration_to_next_slot);

                (duration_to_subscribe, expected_end_subscription_duration)
            }
        };

        // Regardless of whether or not we have already subscribed to a subnet, track the expiration
        // of aggregate validator subscriptions to exact subnets so we know whether or not to drop
        // attestations for a given subnet + slot
        self.aggregate_validators_on_subnet
            .insert_at(exact_subnet.clone(), expected_end_subscription_duration);

        // Checks on current subscriptions
        // Note: We may be connected to a long-lived random subnet. In this case we still add the
        // subscription timeout and check this case when the timeout fires. This is because a
        // long-lived random subnet can be unsubscribed at any time when a validator becomes
        // in-active. This case is checked on the subscription event (see `handle_subscriptions`).

        // Return if we already have a subscription for this subnet_id and slot
        if self.subscriptions.contains(&exact_subnet) {
            return Ok(());
        }

        // We are not currently subscribed and have no waiting subscription, create one
        self.subscriptions
            .insert_at(exact_subnet.clone(), duration_to_subscribe);

        // if there is an unsubscription event for the slot prior, we remove it to prevent
        // unsubscriptions immediately after the subscription. We also want to minimize
        // subscription churn and maintain a consecutive subnet subscriptions.
        let to_remove_subnet = ExactSubnet {
            subnet_id: exact_subnet.subnet_id,
            slot: exact_subnet.slot.saturating_sub(1u64),
        };
        self.unsubscriptions.remove(&to_remove_subnet);
        // add an unsubscription event to remove ourselves from the subnet once completed
        self.unsubscriptions
            .insert_at(exact_subnet, expected_end_subscription_duration);
        Ok(())
    }

    /// Updates the `known_validators` mapping and subscribes to a set of random subnets if required.
    ///
    /// This also updates the ENR to indicate our long-lived subscription to the subnet
    fn add_known_validator(&mut self, validator_index: u64) {
        if self.known_validators.get(&validator_index).is_none() {
            // New validator has subscribed
            // Subscribe to random topics and update the ENR if needed.

            let spec = &self.beacon_chain.spec;

            if self.random_subnets.len() < spec.attestation_subnet_count as usize {
                // Still room for subscriptions
                self.subscribe_to_random_subnets(
                    self.beacon_chain.spec.random_subnets_per_validator as usize,
                );
            }
        }
        // add the new validator or update the current timeout for a known validator
        self.known_validators.insert(validator_index);
    }

    /// Subscribe to long-lived random subnets and update the local ENR bitfield.
    fn subscribe_to_random_subnets(&mut self, no_subnets_to_subscribe: usize) {
        let subnet_count = self.beacon_chain.spec.attestation_subnet_count;

        // Build a list of random subnets that we are not currently subscribed to.
        let available_subnets = (0..subnet_count)
            .map(SubnetId::new)
            .filter(|subnet_id| self.random_subnets.get(subnet_id).is_none())
            .collect::<Vec<_>>();

        let to_subscribe_subnets = {
            if available_subnets.len() < no_subnets_to_subscribe {
                debug!(self.log, "Reached maximum random subnet subscriptions");
                available_subnets
            } else {
                // select a random sample of available subnets
                available_subnets
                    .choose_multiple(&mut rand::thread_rng(), no_subnets_to_subscribe)
                    .cloned()
                    .collect::<Vec<_>>()
            }
        };

        for subnet_id in to_subscribe_subnets {
            // remove this subnet from any immediate subscription/un-subscription events
            self.subscriptions
                .retain(|exact_subnet| exact_subnet.subnet_id != subnet_id);
            self.unsubscriptions
                .retain(|exact_subnet| exact_subnet.subnet_id != subnet_id);

            // insert a new random subnet
            self.random_subnets.insert(subnet_id);

            // if we are not already subscribed, then subscribe
            let topic_kind = &GossipKind::Attestation(subnet_id);

            let already_subscribed = self
                .network_globals
                .gossipsub_subscriptions
                .read()
                .iter()
                .find(|topic| topic.kind() == topic_kind)
                .is_some();

            if !already_subscribed {
                // send a discovery request and a subscription
                self.send_or_update_discovery_event(subnet_id, None);
                self.events
                    .push_back(AttServiceMessage::Subscribe(subnet_id));
            }
            // add the subnet to the ENR bitfield
            self.events.push_back(AttServiceMessage::EnrAdd(subnet_id));
        }
    }

    /* A collection of functions that handle the various timeouts */

    /// Request a discovery query to find peers for a particular subnet.
    fn handle_discover_peers(&mut self, exact_subnet: ExactSubnet) {
        debug!(self.log, "Searching for peers for subnet"; "subnet" => *exact_subnet.subnet_id, "target_slot" => exact_subnet.slot);

        // add one slot to ensure we keep the peer for the subscription slot
        let min_ttl = self
            .beacon_chain
            .slot_clock
            .duration_to_slot(exact_subnet.slot + 1)
            .map(|duration| std::time::Instant::now() + duration);

        self.send_or_update_discovery_event(exact_subnet.subnet_id, min_ttl)
    }

    /// A queued subscription is ready.
    ///
    /// We add subscriptions events even if we are already subscribed to a random subnet (as these
    /// can be unsubscribed at any time by inactive validators). If we are
    /// still subscribed at the time the event fires, we don't re-subscribe.
    fn handle_subscriptions(&mut self, exact_subnet: ExactSubnet) {
        // Check if the subnet currently exists as a long-lasting random subnet
        if let Some(expiry) = self.random_subnets.get(&exact_subnet.subnet_id) {
            // we are subscribed via a random subnet, if this is to expire during the time we need
            // to be subscribed, just extend the expiry
            let slot_duration = self.beacon_chain.slot_clock.slot_duration();
            let advance_subscription_duration = slot_duration
                .checked_div(ADVANCE_SUBSCRIBE_TIME)
                .expect("ADVANCE_SUBSCRIPTION_TIME cannot be too large");
            // we require the subnet subscription for at least a slot on top of the initial
            // subscription time
            let expected_end_subscription_duration = slot_duration + advance_subscription_duration;

            if expiry < &(Instant::now() + expected_end_subscription_duration) {
                self.random_subnets
                    .update_timeout(&exact_subnet.subnet_id, expected_end_subscription_duration);
            }
        } else {
            // we are also not un-subscribing from a subnet if the next slot requires us to be
            // subscribed. Therefore there could be the case that we are already still subscribed
            // to the required subnet. In which case we do not issue another subscription request.
            let topic_kind = &GossipKind::Attestation(exact_subnet.subnet_id);
            if self
                .network_globals
                .gossipsub_subscriptions
                .read()
                .iter()
                .find(|topic| topic.kind() == topic_kind)
                .is_none()
            {
                // we are not already subscribed
                debug!(self.log, "Subscribing to subnet"; "subnet" => *exact_subnet.subnet_id, "target_slot" => exact_subnet.slot.as_u64());
                self.events
                    .push_back(AttServiceMessage::Subscribe(exact_subnet.subnet_id));
            }
        }
    }

    /// A queued unsubscription is ready.
    ///
    /// Unsubscription events are added, even if we are subscribed to long-lived random subnets. If
    /// a random subnet is present, we do not unsubscribe from it.
    fn handle_unsubscriptions(&mut self, exact_subnet: ExactSubnet) {
        // Check if the subnet currently exists as a long-lasting random subnet
        if self.random_subnets.contains(&exact_subnet.subnet_id) {
            return;
        }

        debug!(self.log, "Unsubscribing from subnet"; "subnet" => *exact_subnet.subnet_id, "processed_slot" => exact_subnet.slot.as_u64());

        // various logic checks
        if self.subscriptions.contains(&exact_subnet) {
            crit!(self.log, "Unsubscribing from a subnet in subscriptions");
        }
        self.events
            .push_back(AttServiceMessage::Unsubscribe(exact_subnet.subnet_id));
    }

    /// A random subnet has expired.
    ///
    /// This function selects a new subnet to join, or extends the expiry if there are no more
    /// available subnets to choose from.
    fn handle_random_subnet_expiry(&mut self, subnet_id: SubnetId) {
        let subnet_count = self.beacon_chain.spec.attestation_subnet_count;
        if self.random_subnets.len() == (subnet_count - 1) as usize {
            // We are at capacity, simply increase the timeout of the current subnet
            self.random_subnets.insert(subnet_id);
            return;
        }

        // we are not at capacity, unsubscribe from the current subnet, remove the ENR bitfield bit and choose a new random one
        // from the available subnets
        // Note: This should not occur during a required subnet as subscriptions update the timeout
        // to last as long as they are needed.

        debug!(self.log, "Unsubscribing from random subnet"; "subnet_id" => *subnet_id);
        self.events
            .push_back(AttServiceMessage::Unsubscribe(subnet_id));
        self.events
            .push_back(AttServiceMessage::EnrRemove(subnet_id));
        self.subscribe_to_random_subnets(1);
    }

    /// A known validator has not sent a subscription in a while. They are considered offline and the
    /// beacon node no longer needs to be subscribed to the allocated random subnets.
    ///
    /// We don't keep track of a specific validator to random subnet, rather the ratio of active
    /// validators to random subnets. So when a validator goes offline, we can simply remove the
    /// allocated amount of random subnets.
    fn handle_known_validator_expiry(&mut self) -> Result<(), ()> {
        let spec = &self.beacon_chain.spec;
        let subnet_count = spec.attestation_subnet_count;
        let random_subnets_per_validator = spec.random_subnets_per_validator;
        if self.known_validators.len() as u64 * random_subnets_per_validator >= subnet_count {
            // have too many validators, ignore
            return Ok(());
        }

        let subscribed_subnets = self.random_subnets.keys().cloned().collect::<Vec<_>>();
        let to_remove_subnets = subscribed_subnets.choose_multiple(
            &mut rand::thread_rng(),
            random_subnets_per_validator as usize,
        );
        let current_slot = self.beacon_chain.slot_clock.now().ok_or_else(|| {
            warn!(self.log, "Could not get the current slot");
        })?;

        for subnet_id in to_remove_subnets {
            // If a subscription is queued for two slots in the future, it's associated unsubscription
            // will unsubscribe from the expired subnet.
            // If there is no unsubscription for this subnet,slot it is safe to add one, without
            // unsubscribing early from a required subnet
            let subnet = ExactSubnet {
                subnet_id: *subnet_id,
                slot: current_slot + 2,
            };
            if self.subscriptions.get(&subnet).is_none() {
                // set an unsubscribe event
                let duration_to_next_slot = self
                    .beacon_chain
                    .slot_clock
                    .duration_to_next_slot()
                    .ok_or_else(|| {
                        warn!(self.log, "Unable to determine duration to next slot");
                    })?;
                let slot_duration = self.beacon_chain.slot_clock.slot_duration();
                // Set the unsubscription timeout
                let unsubscription_duration = duration_to_next_slot + slot_duration * 2;
                self.unsubscriptions
                    .insert_at(subnet, unsubscription_duration);
            }
            // as the long lasting subnet subscription is being removed, remove the subnet_id from
            // the ENR bitfield
            self.events
                .push_back(AttServiceMessage::EnrRemove(*subnet_id));
            self.random_subnets.remove(subnet_id);
        }
        Ok(())
    }
}

impl<T: BeaconChainTypes> Stream for AttestationService<T> {
    type Item = AttServiceMessage;

    fn poll_next(mut self: Pin<&mut Self>, cx: &mut Context<'_>) -> Poll<Option<Self::Item>> {
        // process any peer discovery events
        match self.discover_peers.poll_next_unpin(cx) {
            Poll::Ready(Some(Ok(exact_subnet))) => self.handle_discover_peers(exact_subnet),
            Poll::Ready(Some(Err(e))) => {
                error!(self.log, "Failed to check for peer discovery requests"; "error"=> format ! ("{}", e));
            }
            Poll::Ready(None) | Poll::Pending => {}
        }

        // process any subscription events
        match self.subscriptions.poll_next_unpin(cx) {
            Poll::Ready(Some(Ok(exact_subnet))) => self.handle_subscriptions(exact_subnet),
            Poll::Ready(Some(Err(e))) => {
                error!(self.log, "Failed to check for subnet subscription times"; "error"=> format!("{}", e));
            }
            Poll::Ready(None) | Poll::Pending => {}
        }

        // process any un-subscription events
        match self.unsubscriptions.poll_next_unpin(cx) {
            Poll::Ready(Some(Ok(exact_subnet))) => self.handle_unsubscriptions(exact_subnet),
            Poll::Ready(Some(Err(e))) => {
                error!(self.log, "Failed to check for subnet unsubscription times"; "error"=> format!("{}", e));
            }
            Poll::Ready(None) | Poll::Pending => {}
        }

        // process any random subnet expiries
        match self.random_subnets.poll_next_unpin(cx) {
            Poll::Ready(Some(Ok(subnet))) => self.handle_random_subnet_expiry(subnet),
            Poll::Ready(Some(Err(e))) => {
                error!(self.log, "Failed to check for random subnet cycles"; "error"=> format!("{}", e));
            }
            Poll::Ready(None) | Poll::Pending => {}
        }

        // process any known validator expiries
        match self.known_validators.poll_next_unpin(cx) {
            Poll::Ready(Some(Ok(_validator_index))) => {
                let _ = self.handle_known_validator_expiry();
            }
            Poll::Ready(Some(Err(e))) => {
                error!(self.log, "Failed to check for random subnet cycles"; "error"=> format!("{}", e));
            }
            Poll::Ready(None) | Poll::Pending => {}
        }
        // poll to remove entries on expiration, no need to act on expiration events
        if let Poll::Ready(Some(Err(e))) = self.aggregate_validators_on_subnet.poll_next_unpin(cx) {
            error!(self.log, "Failed to check for aggregate validator on subnet expirations"; "error"=> format!("{}", e));
        }

        // process any generated events
        if let Some(event) = self.events.pop_front() {
            return Poll::Ready(Some(event));
        }

        Poll::Pending
    }
}<|MERGE_RESOLUTION|>--- conflicted
+++ resolved
@@ -260,31 +260,9 @@
     /// verification, re-propagates and returns false.
     pub fn should_process_attestation(
         &mut self,
-<<<<<<< HEAD
-        subnet: &SubnetId,
-        attestation: &Attestation<T::EthSpec>,
-    ) -> bool {
-=======
-        _message_id: &MessageId,
-        peer_id: &PeerId,
         subnet: SubnetId,
         attestation: &Attestation<T::EthSpec>,
     ) -> bool {
-        // verify the attestation is on the correct subnet
-        let expected_subnet = match attestation.subnet_id(&self.beacon_chain.spec) {
-            Ok(v) => v,
-            Err(e) => {
-                warn!(self.log, "Could not obtain attestation subnet_id"; "error" => format!("{:?}", e));
-                return false;
-            }
-        };
-
-        if expected_subnet != subnet {
-            warn!(self.log, "Received an attestation on the wrong subnet"; "subnet_received" => format!("{:?}", subnet), "subnet_expected" => format!("{:?}",expected_subnet), "peer_id" => format!("{}", peer_id));
-            return false;
-        }
-
->>>>>>> 02174e21
         let exact_subnet = ExactSubnet {
             subnet_id: subnet.clone(),
             slot: attestation.data.slot,
