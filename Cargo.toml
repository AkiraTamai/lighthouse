--- conflicted
+++ resolved
@@ -46,10 +46,7 @@
     "consensus/ssz",
     "consensus/ssz_derive",
     "consensus/ssz_types",
-<<<<<<< HEAD
-=======
     "consensus/serde_hex",
->>>>>>> 74fa87aa
     "consensus/serde_utils",
     "consensus/state_processing",
     "consensus/swap_or_not_shuffle",
