use crate::attestation_aggregator::{AttestationAggregator, Outcome as AggregationOutcome};
use crate::checkpoint::CheckPoint;
use crate::errors::{BeaconChainError as Error, BlockProductionError};
use db::{
    stores::{BeaconBlockStore, BeaconStateStore},
    ClientDB, DBError,
};
use fork_choice::{ForkChoice, ForkChoiceError};
use log::{debug, trace};
use parking_lot::{RwLock, RwLockReadGuard};
use slot_clock::SlotClock;
use ssz::ssz_encode;
use state_processing::{
    per_block_processing, per_block_processing_without_verifying_block_signature,
    per_slot_processing, BlockProcessingError, SlotProcessingError,
};
use std::sync::Arc;
use types::*;

#[derive(Debug, PartialEq)]
pub enum ValidBlock {
    /// The block was successfully processed.
    Processed,
}

#[derive(Debug, PartialEq)]
pub enum InvalidBlock {
    /// The block slot is greater than the present slot.
    FutureSlot,
    /// The block state_root does not match the generated state.
    StateRootMismatch,
    /// The blocks parent_root is unknown.
    ParentUnknown,
    /// There was an error whilst advancing the parent state to the present slot. This condition
    /// should not occur, it likely represents an internal error.
    SlotProcessingError(SlotProcessingError),
    /// The block could not be applied to the state, it is invalid.
    PerBlockProcessingError(BlockProcessingError),
}

#[derive(Debug, PartialEq)]
pub enum BlockProcessingOutcome {
    /// The block was successfully validated.
    ValidBlock(ValidBlock),
    /// The block was not successfully validated.
    InvalidBlock(InvalidBlock),
}

pub struct BeaconChain<T: ClientDB + Sized, U: SlotClock, F: ForkChoice> {
    pub block_store: Arc<BeaconBlockStore<T>>,
    pub state_store: Arc<BeaconStateStore<T>>,
    pub slot_clock: U,
    pub attestation_aggregator: RwLock<AttestationAggregator>,
    pub deposits_for_inclusion: RwLock<Vec<Deposit>>,
    pub exits_for_inclusion: RwLock<Vec<VoluntaryExit>>,
    pub transfers_for_inclusion: RwLock<Vec<Transfer>>,
    pub proposer_slashings_for_inclusion: RwLock<Vec<ProposerSlashing>>,
    pub attester_slashings_for_inclusion: RwLock<Vec<AttesterSlashing>>,
    canonical_head: RwLock<CheckPoint>,
    finalized_head: RwLock<CheckPoint>,
    pub state: RwLock<BeaconState>,
    pub spec: ChainSpec,
    pub fork_choice: RwLock<F>,
}

impl<T, U, F> BeaconChain<T, U, F>
where
    T: ClientDB,
    U: SlotClock,
    F: ForkChoice,
{
    /// Instantiate a new Beacon Chain, from genesis.
    pub fn from_genesis(
        state_store: Arc<BeaconStateStore<T>>,
        block_store: Arc<BeaconBlockStore<T>>,
        slot_clock: U,
        mut genesis_state: BeaconState,
        genesis_block: BeaconBlock,
        spec: ChainSpec,
        fork_choice: F,
    ) -> Result<Self, Error> {
        let state_root = genesis_state.canonical_root();
        state_store.put(&state_root, &ssz_encode(&genesis_state)[..])?;

        let block_root = genesis_block.block_header().canonical_root();
        block_store.put(&block_root, &ssz_encode(&genesis_block)[..])?;

        let finalized_head = RwLock::new(CheckPoint::new(
            genesis_block.clone(),
            block_root,
            genesis_state.clone(),
            state_root,
        ));
        let canonical_head = RwLock::new(CheckPoint::new(
            genesis_block.clone(),
            block_root,
            genesis_state.clone(),
            state_root,
        ));
        let attestation_aggregator = RwLock::new(AttestationAggregator::new());

        genesis_state.build_epoch_cache(RelativeEpoch::Previous, &spec)?;
        genesis_state.build_epoch_cache(RelativeEpoch::Current, &spec)?;
        genesis_state.build_epoch_cache(RelativeEpoch::NextWithoutRegistryChange, &spec)?;
        genesis_state.build_epoch_cache(RelativeEpoch::NextWithRegistryChange, &spec)?;

        Ok(Self {
            block_store,
            state_store,
            slot_clock,
            attestation_aggregator,
            deposits_for_inclusion: RwLock::new(vec![]),
            exits_for_inclusion: RwLock::new(vec![]),
            transfers_for_inclusion: RwLock::new(vec![]),
            proposer_slashings_for_inclusion: RwLock::new(vec![]),
            attester_slashings_for_inclusion: RwLock::new(vec![]),
            state: RwLock::new(genesis_state),
            finalized_head,
            canonical_head,
            spec,
            fork_choice: RwLock::new(fork_choice),
        })
    }

    /// Update the canonical head to some new values.
    pub fn update_canonical_head(
        &self,
        new_beacon_block: BeaconBlock,
        new_beacon_block_root: Hash256,
        new_beacon_state: BeaconState,
        new_beacon_state_root: Hash256,
    ) {
        debug!(
            "Updating canonical head with block at slot: {}",
            new_beacon_block.slot
        );
        let mut head = self.canonical_head.write();
        head.update(
            new_beacon_block,
            new_beacon_block_root,
            new_beacon_state,
            new_beacon_state_root,
        );
    }

    /// Returns a read-lock guarded `CheckPoint` struct for reading the head (as chosen by the
    /// fork-choice rule).
    ///
    /// It is important to note that the `beacon_state` returned may not match the present slot. It
    /// is the state as it was when the head block was recieved, which could be some slots prior to
    /// now.
    pub fn head(&self) -> RwLockReadGuard<CheckPoint> {
        self.canonical_head.read()
    }

    /// Update the justified head to some new values.
    pub fn update_finalized_head(
        &self,
        new_beacon_block: BeaconBlock,
        new_beacon_block_root: Hash256,
        new_beacon_state: BeaconState,
        new_beacon_state_root: Hash256,
    ) {
        let mut finalized_head = self.finalized_head.write();
        finalized_head.update(
            new_beacon_block,
            new_beacon_block_root,
            new_beacon_state,
            new_beacon_state_root,
        );
    }

    /// Returns a read-lock guarded `CheckPoint` struct for reading the justified head (as chosen,
    /// indirectly,  by the fork-choice rule).
    pub fn finalized_head(&self) -> RwLockReadGuard<CheckPoint> {
        self.finalized_head.read()
    }

    /// Advance the `self.state` `BeaconState` to the supplied slot.
    ///
    /// This will perform per_slot and per_epoch processing as required.
    ///
    /// The `previous_block_root` will be set to the root of the current head block (as determined
    /// by the fork-choice rule).
    ///
    /// It is important to note that this is _not_ the state corresponding to the canonical head
    /// block, instead it is that state which may or may not have had additional per slot/epoch
    /// processing applied to it.
    pub fn advance_state(&self, slot: Slot) -> Result<(), SlotProcessingError> {
        let state_slot = self.state.read().slot;

        let latest_block_header = self.head().beacon_block.block_header();

        for _ in state_slot.as_u64()..slot.as_u64() {
            per_slot_processing(&mut *self.state.write(), &latest_block_header, &self.spec)?;
        }

        Ok(())
    }

    /// Returns the validator index (if any) for the given public key.
    ///
    /// Information is retrieved from the present `beacon_state.validator_registry`.
    pub fn validator_index(&self, pubkey: &PublicKey) -> Option<usize> {
        for (i, validator) in self
            .head()
            .beacon_state
            .validator_registry
            .iter()
            .enumerate()
        {
            if validator.pubkey == *pubkey {
                return Some(i);
            }
        }
        None
    }

    /// Reads the slot clock, returns `None` if the slot is unavailable.
    ///
    /// The slot might be unavailable due to an error with the system clock, or if the present time
    /// is before genesis (i.e., a negative slot).
    ///
    /// This is distinct to `present_slot`, which simply reads the latest state. If a
    /// call to `read_slot_clock` results in a higher slot than a call to `present_slot`,
    /// `self.state` should undergo per slot processing.
    pub fn read_slot_clock(&self) -> Option<Slot> {
        match self.slot_clock.present_slot() {
            Ok(Some(some_slot)) => Some(some_slot),
            Ok(None) => None,
            _ => None,
        }
    }

    /// Returns slot of the present state.
    ///
    /// This is distinct to `read_slot_clock`, which reads from the actual system clock. If
    /// `self.state` has not been transitioned it is possible for the system clock to be on a
    /// different slot to what is returned from this call.
    pub fn present_slot(&self) -> Slot {
        self.state.read().slot
    }

    /// Returns the block proposer for a given slot.
    ///
    /// Information is read from the present `beacon_state` shuffling, so only information from the
    /// present and prior epoch is available.
    pub fn block_proposer(&self, slot: Slot) -> Result<usize, BeaconStateError> {
        trace!("BeaconChain::block_proposer: slot: {}", slot);
        let index = self.state.read().get_beacon_proposer_index(
            slot,
            RelativeEpoch::Current,
            &self.spec,
        )?;

        Ok(index)
    }

    /// Returns the attestation slot and shard for a given validator index.
    ///
    /// Information is read from the current state, so only information from the present and prior
    /// epoch is available.
    pub fn validator_attestion_slot_and_shard(
        &self,
        validator_index: usize,
    ) -> Result<Option<(Slot, u64)>, BeaconStateError> {
        trace!(
            "BeaconChain::validator_attestion_slot_and_shard: validator_index: {}",
            validator_index
        );
        if let Some(attestation_duty) = self
            .state
            .read()
            .get_attestation_duties(validator_index, &self.spec)?
        {
            Ok(Some((attestation_duty.slot, attestation_duty.shard)))
        } else {
            Ok(None)
        }
    }

    /// Produce an `AttestationData` that is valid for the present `slot` and given `shard`.
    pub fn produce_attestation_data(&self, shard: u64) -> Result<AttestationData, Error> {
        trace!("BeaconChain::produce_attestation_data: shard: {}", shard);
        let source_epoch = self.state.read().current_justified_epoch;
        let source_root = *self.state.read().get_block_root(
            source_epoch.start_slot(self.spec.slots_per_epoch),
            &self.spec,
        )?;

        let target_root = *self.state.read().get_block_root(
            self.state
                .read()
                .slot
                .epoch(self.spec.slots_per_epoch)
                .start_slot(self.spec.slots_per_epoch),
            &self.spec,
        )?;

        Ok(AttestationData {
            slot: self.state.read().slot,
            shard,
            beacon_block_root: self.head().beacon_block_root,
            target_root,
            crosslink_data_root: Hash256::zero(),
            previous_crosslink: Crosslink {
                epoch: self.state.read().slot.epoch(self.spec.slots_per_epoch),
                crosslink_data_root: Hash256::zero(),
            },
            source_epoch,
            source_root,
        })
    }

    /// Validate a `FreeAttestation` and either:
    ///
    /// - Create a new `Attestation`.
    /// - Aggregate it to an existing `Attestation`.
    pub fn process_free_attestation(
        &self,
        free_attestation: FreeAttestation,
    ) -> Result<AggregationOutcome, Error> {
        let aggregation_outcome = self
            .attestation_aggregator
            .write()
            .process_free_attestation(&self.state.read(), &free_attestation, &self.spec)?;

        // return if the attestation is invalid
        if !aggregation_outcome.valid {
            return Ok(aggregation_outcome);
        }

        // valid attestation, proceed with fork-choice logic
        self.fork_choice.write().add_attestation(
            free_attestation.validator_index,
            &free_attestation.data.beacon_block_root,
            &self.spec,
        )?;
        Ok(aggregation_outcome)
    }

    /// Accept some deposit and queue it for inclusion in an appropriate block.
    pub fn receive_deposit_for_inclusion(&self, deposit: Deposit) {
        // TODO: deposits are not checked for validity; check them.
        //
        // https://github.com/sigp/lighthouse/issues/276
        self.deposits_for_inclusion.write().push(deposit);
    }

    /// Return a vec of deposits suitable for inclusion in some block.
    pub fn get_deposits_for_block(&self) -> Vec<Deposit> {
        // TODO: deposits are indiscriminately included; check them for validity.
        //
        // https://github.com/sigp/lighthouse/issues/275
        self.deposits_for_inclusion.read().clone()
    }

    /// Takes a list of `Deposits` that were included in recent blocks and removes them from the
    /// inclusion queue.
    ///
    /// This ensures that `Deposits` are not included twice in successive blocks.
    pub fn set_deposits_as_included(&self, included_deposits: &[Deposit]) {
        // TODO: method does not take forks into account; consider this.
        //
        // https://github.com/sigp/lighthouse/issues/275
        let mut indices_to_delete = vec![];

        for included in included_deposits {
            for (i, for_inclusion) in self.deposits_for_inclusion.read().iter().enumerate() {
                if included == for_inclusion {
                    indices_to_delete.push(i);
                }
            }
        }

        let deposits_for_inclusion = &mut self.deposits_for_inclusion.write();
        for i in indices_to_delete {
            deposits_for_inclusion.remove(i);
        }
    }

    /// Accept some exit and queue it for inclusion in an appropriate block.
    pub fn receive_exit_for_inclusion(&self, exit: VoluntaryExit) {
        // TODO: exits are not checked for validity; check them.
        //
        // https://github.com/sigp/lighthouse/issues/276
        self.exits_for_inclusion.write().push(exit);
    }

    /// Return a vec of exits suitable for inclusion in some block.
    pub fn get_exits_for_block(&self) -> Vec<VoluntaryExit> {
        // TODO: exits are indiscriminately included; check them for validity.
        //
        // https://github.com/sigp/lighthouse/issues/275
        self.exits_for_inclusion.read().clone()
    }

    /// Takes a list of `Deposits` that were included in recent blocks and removes them from the
    /// inclusion queue.
    ///
    /// This ensures that `Deposits` are not included twice in successive blocks.
    pub fn set_exits_as_included(&self, included_exits: &[VoluntaryExit]) {
        // TODO: method does not take forks into account; consider this.
        let mut indices_to_delete = vec![];

        for included in included_exits {
            for (i, for_inclusion) in self.exits_for_inclusion.read().iter().enumerate() {
                if included == for_inclusion {
                    indices_to_delete.push(i);
                }
            }
        }

        let exits_for_inclusion = &mut self.exits_for_inclusion.write();
        for i in indices_to_delete {
            exits_for_inclusion.remove(i);
        }
    }

    /// Accept some transfer and queue it for inclusion in an appropriate block.
    pub fn receive_transfer_for_inclusion(&self, transfer: Transfer) {
        // TODO: transfers are not checked for validity; check them.
        //
        // https://github.com/sigp/lighthouse/issues/276
        self.transfers_for_inclusion.write().push(transfer);
    }

    /// Return a vec of transfers suitable for inclusion in some block.
    pub fn get_transfers_for_block(&self) -> Vec<Transfer> {
        // TODO: transfers are indiscriminately included; check them for validity.
        //
        // https://github.com/sigp/lighthouse/issues/275
        self.transfers_for_inclusion.read().clone()
    }

    /// Takes a list of `Deposits` that were included in recent blocks and removes them from the
    /// inclusion queue.
    ///
    /// This ensures that `Deposits` are not included twice in successive blocks.
    pub fn set_transfers_as_included(&self, included_transfers: &[Transfer]) {
        // TODO: method does not take forks into account; consider this.
        let mut indices_to_delete = vec![];

        for included in included_transfers {
            for (i, for_inclusion) in self.transfers_for_inclusion.read().iter().enumerate() {
                if included == for_inclusion {
                    indices_to_delete.push(i);
                }
            }
        }

        let transfers_for_inclusion = &mut self.transfers_for_inclusion.write();
        for i in indices_to_delete {
            transfers_for_inclusion.remove(i);
        }
    }

    /// Accept some proposer slashing and queue it for inclusion in an appropriate block.
    pub fn receive_proposer_slashing_for_inclusion(&self, proposer_slashing: ProposerSlashing) {
        // TODO: proposer_slashings are not checked for validity; check them.
        //
        // https://github.com/sigp/lighthouse/issues/276
        self.proposer_slashings_for_inclusion
            .write()
            .push(proposer_slashing);
    }

    /// Return a vec of proposer slashings suitable for inclusion in some block.
    pub fn get_proposer_slashings_for_block(&self) -> Vec<ProposerSlashing> {
        // TODO: proposer_slashings are indiscriminately included; check them for validity.
        //
        // https://github.com/sigp/lighthouse/issues/275
        self.proposer_slashings_for_inclusion.read().clone()
    }

    /// Takes a list of `ProposerSlashings` that were included in recent blocks and removes them
    /// from the inclusion queue.
    ///
    /// This ensures that `ProposerSlashings` are not included twice in successive blocks.
    pub fn set_proposer_slashings_as_included(
        &self,
        included_proposer_slashings: &[ProposerSlashing],
    ) {
        // TODO: method does not take forks into account; consider this.
        //
        // https://github.com/sigp/lighthouse/issues/275
        let mut indices_to_delete = vec![];

        for included in included_proposer_slashings {
            for (i, for_inclusion) in self
                .proposer_slashings_for_inclusion
                .read()
                .iter()
                .enumerate()
            {
                if included == for_inclusion {
                    indices_to_delete.push(i);
                }
            }
        }

        let proposer_slashings_for_inclusion = &mut self.proposer_slashings_for_inclusion.write();
        for i in indices_to_delete {
            proposer_slashings_for_inclusion.remove(i);
        }
    }

    /// Accept some attester slashing and queue it for inclusion in an appropriate block.
    pub fn receive_attester_slashing_for_inclusion(&self, attester_slashing: AttesterSlashing) {
        // TODO: attester_slashings are not checked for validity; check them.
        //
        // https://github.com/sigp/lighthouse/issues/276
        self.attester_slashings_for_inclusion
            .write()
            .push(attester_slashing);
    }

    /// Return a vec of attester slashings suitable for inclusion in some block.
    pub fn get_attester_slashings_for_block(&self) -> Vec<AttesterSlashing> {
        // TODO: attester_slashings are indiscriminately included; check them for validity.
        //
        // https://github.com/sigp/lighthouse/issues/275
        self.attester_slashings_for_inclusion.read().clone()
    }

    /// Takes a list of `AttesterSlashings` that were included in recent blocks and removes them
    /// from the inclusion queue.
    ///
    /// This ensures that `AttesterSlashings` are not included twice in successive blocks.
    pub fn set_attester_slashings_as_included(
        &self,
        included_attester_slashings: &[AttesterSlashing],
    ) {
        // TODO: method does not take forks into account; consider this.
        //
        // https://github.com/sigp/lighthouse/issues/275
        let mut indices_to_delete = vec![];

        for included in included_attester_slashings {
            for (i, for_inclusion) in self
                .attester_slashings_for_inclusion
                .read()
                .iter()
                .enumerate()
            {
                if included == for_inclusion {
                    indices_to_delete.push(i);
                }
            }
        }

        let attester_slashings_for_inclusion = &mut self.attester_slashings_for_inclusion.write();
        for i in indices_to_delete {
            attester_slashings_for_inclusion.remove(i);
        }
    }

    /// Accept some block and attempt to add it to block DAG.
    ///
    /// Will accept blocks from prior slots, however it will reject any block from a future slot.
    pub fn process_block(&self, block: BeaconBlock) -> Result<BlockProcessingOutcome, Error> {
        debug!("Processing block with slot {}...", block.slot);

        let block_root = block.block_header().canonical_root();

        let present_slot = self.present_slot();

        if block.slot > present_slot {
            return Ok(BlockProcessingOutcome::InvalidBlock(
                InvalidBlock::FutureSlot,
            ));
        }

        // Load the blocks parent block from the database, returning invalid if that block is not
        // found.
        let parent_block_root = block.previous_block_root;
        let parent_block = match self.block_store.get_deserialized(&parent_block_root)? {
            Some(previous_block_root) => previous_block_root,
            None => {
                return Ok(BlockProcessingOutcome::InvalidBlock(
                    InvalidBlock::ParentUnknown,
                ));
            }
        };

        // Load the parent blocks state from the database, returning an error if it is not found.
        // It is an error because if know the parent block we should also know the parent state.
        let parent_state_root = parent_block.state_root;
        let parent_state = self
            .state_store
            .get_deserialized(&parent_state_root)?
            .ok_or_else(|| Error::DBInconsistent(format!("Missing state {}", parent_state_root)))?;

        // TODO: check the block proposer signature BEFORE doing a state transition. This will
        // significantly lower exposure surface to DoS attacks.

        // Transition the parent state to the present slot.
        let mut state = parent_state;
<<<<<<< HEAD
        let previous_block_header = parent_block.into_header();
=======
        let previous_block_header = parent_block.block_header();
>>>>>>> eff74ef2
        for _ in state.slot.as_u64()..present_slot.as_u64() {
            if let Err(e) = per_slot_processing(&mut state, &previous_block_header, &self.spec) {
                return Ok(BlockProcessingOutcome::InvalidBlock(
                    InvalidBlock::SlotProcessingError(e),
                ));
            }
        }

        // Apply the received block to its parent state (which has been transitioned into this
        // slot).
        if let Err(e) = per_block_processing(&mut state, &block, &self.spec) {
            return Ok(BlockProcessingOutcome::InvalidBlock(
                InvalidBlock::PerBlockProcessingError(e),
            ));
        }

        let state_root = state.canonical_root();

        if block.state_root != state_root {
            return Ok(BlockProcessingOutcome::InvalidBlock(
                InvalidBlock::StateRootMismatch,
            ));
        }

        // Store the block and state.
        self.block_store.put(&block_root, &ssz_encode(&block)[..])?;
        self.state_store.put(&state_root, &ssz_encode(&state)[..])?;

        // Update the inclusion queues so they aren't re-submitted.
        self.set_deposits_as_included(&block.body.deposits[..]);
        self.set_transfers_as_included(&block.body.transfers[..]);
        self.set_exits_as_included(&block.body.voluntary_exits[..]);
        self.set_proposer_slashings_as_included(&block.body.proposer_slashings[..]);
        self.set_attester_slashings_as_included(&block.body.attester_slashings[..]);

        // run the fork_choice add_block logic
        self.fork_choice
            .write()
            .add_block(&block, &block_root, &self.spec)?;

        // If the parent block was the parent_block, automatically update the canonical head.
        //
        // TODO: this is a first-in-best-dressed scenario that is not ideal; fork_choice should be
        // run instead.
        if self.head().beacon_block_root == parent_block_root {
            self.update_canonical_head(block.clone(), block_root, state.clone(), state_root);
            // Update the local state variable.
            *self.state.write() = state;
        }

        Ok(BlockProcessingOutcome::ValidBlock(ValidBlock::Processed))
    }

    /// Produce a new block at the present slot.
    ///
    /// The produced block will not be inherently valid, it must be signed by a block producer.
    /// Block signing is out of the scope of this function and should be done by a separate program.
    pub fn produce_block(
        &self,
        randao_reveal: Signature,
    ) -> Result<(BeaconBlock, BeaconState), BlockProductionError> {
        debug!("Producing block at slot {}...", self.state.read().slot);

        let mut state = self.state.read().clone();

        trace!("Finding attestations for new block...");

        let attestations = self
            .attestation_aggregator
            .read()
            .get_attestations_for_state(&state, &self.spec);

        trace!(
            "Inserting {} attestation(s) into new block.",
            attestations.len()
        );

        let previous_block_root = *state
            .get_block_root(state.slot - 1, &self.spec)
            .map_err(|_| BlockProductionError::UnableToGetBlockRootFromState)?;

        let mut block = BeaconBlock {
            slot: state.slot,
            previous_block_root,
            state_root: Hash256::zero(), // Updated after the state is calculated.
            signature: self.spec.empty_signature.clone(), // To be completed by a validator.
            body: BeaconBlockBody {
                randao_reveal,
                eth1_data: Eth1Data {
                    // TODO: replace with real data
                    deposit_root: Hash256::zero(),
                    block_hash: Hash256::zero(),
                },
                proposer_slashings: self.get_proposer_slashings_for_block(),
                attester_slashings: self.get_attester_slashings_for_block(),
                attestations,
                deposits: self.get_deposits_for_block(),
                voluntary_exits: self.get_exits_for_block(),
                transfers: self.get_transfers_for_block(),
            },
        };

        trace!("BeaconChain::produce_block: updating state for new block.",);

        per_block_processing_without_verifying_block_signature(&mut state, &block, &self.spec)?;

        let state_root = state.canonical_root();

        block.state_root = state_root;

        Ok((block, state))
    }

    // TODO: Left this as is, modify later
    pub fn fork_choice(&self) -> Result<(), Error> {
        let present_head = self.finalized_head().beacon_block_root;

        let new_head = self
            .fork_choice
            .write()
            .find_head(&present_head, &self.spec)?;

        if new_head != present_head {
            let block = self
                .block_store
                .get_deserialized(&new_head)?
                .ok_or_else(|| Error::MissingBeaconBlock(new_head))?;
            let block_root = block.canonical_root();

            let state = self
                .state_store
                .get_deserialized(&block.state_root)?
                .ok_or_else(|| Error::MissingBeaconState(block.state_root))?;
            let state_root = state.canonical_root();

            self.update_canonical_head(block, block_root, state, state_root);
        }

        Ok(())
    }

    /// Dumps the entire canonical chain, from the head to genesis to a vector for analysis.
    ///
    /// This could be a very expensive operation and should only be done in testing/analysis
    /// activities.
    pub fn chain_dump(&self) -> Result<Vec<CheckPoint>, Error> {
        let mut dump = vec![];

        let mut last_slot = CheckPoint {
            beacon_block: self.head().beacon_block.clone(),
            beacon_block_root: self.head().beacon_block_root,
            beacon_state: self.head().beacon_state.clone(),
            beacon_state_root: self.head().beacon_state_root,
        };

        dump.push(last_slot.clone());

        loop {
            let beacon_block_root = last_slot.beacon_block.previous_block_root;

            if beacon_block_root == self.spec.zero_hash {
                break; // Genesis has been reached.
            }

            let beacon_block = self
                .block_store
                .get_deserialized(&beacon_block_root)?
                .ok_or_else(|| {
                    Error::DBInconsistent(format!("Missing block {}", beacon_block_root))
                })?;
            let beacon_state_root = beacon_block.state_root;
            let beacon_state = self
                .state_store
                .get_deserialized(&beacon_state_root)?
                .ok_or_else(|| {
                    Error::DBInconsistent(format!("Missing state {}", beacon_state_root))
                })?;

            let slot = CheckPoint {
                beacon_block,
                beacon_block_root,
                beacon_state,
                beacon_state_root,
            };

            dump.push(slot.clone());
            last_slot = slot;
        }

        dump.reverse();

        Ok(dump)
    }
}

impl From<DBError> for Error {
    fn from(e: DBError) -> Error {
        Error::DBError(e.message)
    }
}

impl From<ForkChoiceError> for Error {
    fn from(e: ForkChoiceError) -> Error {
        Error::ForkChoiceError(e)
    }
}

impl From<BeaconStateError> for Error {
    fn from(e: BeaconStateError) -> Error {
        Error::BeaconStateError(e)
    }
}<|MERGE_RESOLUTION|>--- conflicted
+++ resolved
@@ -246,7 +246,10 @@
     /// Information is read from the present `beacon_state` shuffling, so only information from the
     /// present and prior epoch is available.
     pub fn block_proposer(&self, slot: Slot) -> Result<usize, BeaconStateError> {
-        trace!("BeaconChain::block_proposer: slot: {}", slot);
+        self.state
+            .write()
+            .build_epoch_cache(RelativeEpoch::Current, &self.spec)?;
+
         let index = self.state.read().get_beacon_proposer_index(
             slot,
             RelativeEpoch::Current,
@@ -596,11 +599,7 @@
 
         // Transition the parent state to the present slot.
         let mut state = parent_state;
-<<<<<<< HEAD
-        let previous_block_header = parent_block.into_header();
-=======
         let previous_block_header = parent_block.block_header();
->>>>>>> eff74ef2
         for _ in state.slot.as_u64()..present_slot.as_u64() {
             if let Err(e) = per_slot_processing(&mut state, &previous_block_header, &self.spec) {
                 return Ok(BlockProcessingOutcome::InvalidBlock(
@@ -665,6 +664,8 @@
         debug!("Producing block at slot {}...", self.state.read().slot);
 
         let mut state = self.state.read().clone();
+
+        state.build_epoch_cache(RelativeEpoch::Current, &self.spec)?;
 
         trace!("Finding attestations for new block...");
 
